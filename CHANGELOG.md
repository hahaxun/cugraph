# cuGraph 0.13.0 (Date TBD)

## New Features

## Improvements
- PR #688 Cleanup datasets after testing on gpuCI
<<<<<<< HEAD
- PR #701 Add option to filter datasets and tests when run from CI
=======
- PR #694 Replace the expensive cudaGetDeviceProperties call in triangle counting with cheaper cudaDeviceGetAttribute calls
>>>>>>> 7ff06b37

## Bug Fixes
- PR #697 Updated versions in conda environments.

- PR #692 Add check after opening golden result files in C++ Katz Centrality tests.
- PR #702 Add libcypher include path to target_include_directories

# cuGraph 0.12.0 (Date TBD)

## New Features
- PR #628 Add (Di)Graph constructor from Multi(Di)Graph
- PR #630 Added ECG clustering
- PR #636 Added Multi-column renumbering support

## Improvements
- PR #640 remove gdf_column in sssp
- PR #629 get rid of gdf_column in pagerank
- PR #641 Add codeowners
- PR #646 Skipping all tests in test_bfs_bsp.py since SG BFS is not formally supported
- PR #652 Remove gdf_column in BFS
- PR #660 enable auto renumbering
- PR #664 Added support for Louvain early termination.
- PR #667 Drop `cython` from run requirements in conda recipe
- PR #666 Incorporate multicolumn renumbering in python graph class for Multi(Di)Graph
- PR #685 Avoid deep copy in index reset

## Bug Fixes
- PR #634 renumber vertex ids passed in analytics
- PR #649 Change variable names in wjaccard and woverlap to avoid exception
- PR #651 fix cudf error in katz wrapper and test nstart
- PR #663 Replaced use of cudf._lib.gdf_dtype_from_value based on cudf refactoring
- PR #670 Use cudf pandas version
- PR #672 fix snmg pagerank based on cudf Buffer changes
- PR #681 fix column length mismatch cudf issue
- PR #684 Deprecated cudf calls
- PR #686 Balanced cut fix

# cuGraph 0.11.0 (11 Dec 2019)

## New Features
- PR #588 Python graph class and related changes
- PR #630 Adds ECG clustering functionality

## Improvements
- PR #569 Added exceptions
- PR #554 Upgraded namespace so that cugraph can be used for the API.
- PR #564 Update cudf type aliases
- PR #562 Remove pyarrow dependency so we inherit the one cudf uses
- PR #576 Remove adj list conversion automation from c++
- PR #587 API upgrade
- PR #585 Remove BUILD_ABI references from CI scripts
- PR #591 Adding initial GPU metrics to benchmark utils
- PR #599 Pregel BFS
- PR #601 add test for type conversion, edit createGraph_nvgraph
- PR #614 Remove unused CUDA conda labels
- PR #616 Remove c_ prefix
- PR #618 Updated Docs
- PR #619 Transition guide

## Bug Fixes
- PR #570 Temporarily disabling 2 DB tests
- PR #573 Fix pagerank test and symmetrize for cudf 0.11
- PR #574 dev env update
- PR #580 Changed hardcoded test output file to a generated tempfile file name
- PR #595 Updates to use the new RMM Python reinitialize() API
- PR #625 use destination instead of target when adding edgelist

# cuGraph 0.10.0 (16 Oct 2019)


## New Features
- PR #469 Symmetrize a COO
- PR #477 Add cuHornet as a submodule
- PR #483 Katz Centrality
- PR #524 Integrated libcypher-parser conda package into project.
- PR #493 Added C++ findMatches operator for OpenCypher query.
- PR #527 Add testing with asymmetric graph (where appropriate)
- PR #520 KCore and CoreNumber
- PR #496 Gunrock submodule + SM prelimis.
- PR #575 Added updated benchmark files that use new func wrapper pattern and asvdb

## Improvements
- PR #466 Add file splitting test; Update to reduce dask overhead
- PR #468 Remove unnecessary print statement
- PR #464 Limit initial RMM pool allocator size to 128mb so pytest can run in parallel
- PR #474 Add csv file writing, lazy compute - snmg pagerank
- PR #481 Run bfs on unweighted graphs when calling sssp
- PR #491 Use YYMMDD tag in nightly build
- PR #487 Add woverlap test, add namespace in snmg COO2CSR
- PR #531 Use new rmm python package

## Bug Fixes
- PR #458 Fix potential race condition in SSSP
- PR #471 Remove nvidia driver installation from ci/cpu/build.sh
- PR #473 Re-sync cugraph with cudf (cudf renamed the bindings directory to _lib).
- PR #480 Fixed DASK CI build script
- PR #478 Remove requirements and setup for pi
- PR #495 Fixed cuhornet and cmake for Turing cards
- PR #489 Handle negative vertex ids in renumber
- PR #519 Removed deprecated cusparse calls
- PR #522 Added the conda dev env file for 10.1
- PR #525 Update build scripts and YYMMDD tagging for nightly builds
- PR #548 Added missing cores documentation
- PR #556 Fixed recursive remote options for submodules
- PR #559 Added RMM init check so RMM free APIs are not called if not initialized


# cuGraph 0.9.0 (21 Aug 2019)

## New Features
- PR #361 Prototypes for cusort functions
- PR #357 Pagerank cpp API
- PR #366 Adds graph.degrees() function returning both in and out degree.
- PR #380 First implemention of cusort - SNMG key/value sorting
- PR #416 OpenCypher: Added C++ implementation of db_object class and assorted other classes
- PR #411 Integrate dask-cugraph in cugraph
- PR #411 Integrate dask-cugraph in cugraph #411
- PR #418 Update cusort to handle SNMG key-only sorting
- PR #423 Add Strongly Connected Components (GEMM); Weakly CC updates;
- PR #437 Streamline CUDA_REL environment variable
- PR #449 Fix local build generated file ownerships
- PR #454 Initial version of updated script to run benchmarks


## Improvements
- PR #353 Change snmg python wrapper in accordance to cpp api
- PR #362 Restructured python/cython directories and files.
- PR #365 Updates for setting device and vertex ids for snmg pagerank
- PR #383 Exposed MG pagerank solver parameters
- PR #399 Example Prototype of Strongly Connected Components using primitives
- PR #419 Version test
- PR #420 drop duplicates, remove print, compute/wait read_csv in pagerank.py
- PR #439 More efficient computation of number of vertices from edge list
- PR #445 Update view_edge_list, view_adj_list, and view_transposed_adj_list to return edge weights.
- PR #450 Add a multi-GPU section in cuGraph documentation.

## Bug Fixes
- PR #368 Bump cudf dependency versions for cugraph conda packages
- PR #354 Fixed bug in building a debug version
- PR #360 Fixed bug in snmg coo2csr causing intermittent test failures.
- PR #364 Fixed bug building or installing cugraph when conda isn't installed
- PR #375 Added a function to initialize gdf columns in cugraph #375
- PR #378 cugraph was unable to import device_of_gpu_pointer
- PR #384 Fixed bug in snmg coo2csr causing error in dask-cugraph tests.
- PR #382 Disabled vertex id check to allow Azure deployment
- PR #410 Fixed overflow error in SNMG COO2CSR
- PR #395 run omp_ge_num_threads in a parallel context
- PR #412 Fixed formatting issues in cuGraph documentation.
- PR #413 Updated python build instructions.
- PR #414 Add weights to wjaccrd.py
- PR #436 Fix Skip Test Functionality
- PR #438 Fix versions of packages in build script and conda yml
- PR #441 Import cudf_cpp.pxd instead of duplicating cudf definitions.
- PR #441 Removed redundant definitions of python dictionaries and functions.
- PR #442 Updated versions in conda environments.
- PR #442 Added except + to cython bindings to C(++) functions.
- PR #443 Fix accuracy loss issue for snmg pagerank
- PR #444 Fix warnings in strongly connected components
- PR #446 Fix permission for source (-x) and script (+x) files.
- PR #448 Import filter_unreachable
- PR #453 Re-sync cugraph with cudf (dependencies, type conversion & scatter functions).
- PR #463 Remove numba dependency and use the one from cudf

# cuGraph 0.8.0 (27 June 2019)

## New Features
- PR #287 SNMG power iteration step1
- PR #297 SNMG degree calculation
- PR #300 Personalized Page Rank
- PR #302 SNMG CSR Pagerank (cuda/C++)
- PR #315 Weakly Connected Components adapted from cuML (cuda/C++)
- PR #323 Add test skipping function to build.sh
- PR #308 SNMG python wrapper for pagerank
- PR #321 Added graph initialization functions for NetworkX compatibility.
- PR #332 Added C++ support for strings in renumbering function
- PR #325 Implement SSSP with predecessors (cuda/C++)
- PR #331 Python bindings and test for Weakly Connected Components.
- PR #339 SNMG COO2CSR (cuda/C++)
- PR #341 SSSP with predecessors (python) and function for filtering unreachable nodes in the traversal
- PR #348 Updated README for release

## Improvements
- PR #291 nvGraph is updated to use RMM instead of directly invoking cnmem functions.
- PR #286 Reorganized cugraph source directory
- PR #306 Integrated nvgraph to libcugraph.so (libnvgraph_rapids.so will not be built anymore).
- PR #306 Updated python test files to run pytest with all four RMM configurations.
- PR #321 Added check routines for input graph data vertex IDs and offsets (cugraph currently supports only 32-bit integers).
- PR #333 Various general improvements at the library level

## Bug Fixes
- PR #283 Automerge fix
- PR #291 Fixed a RMM memory allocation failure due to duplicate copies of cnmem.o
- PR #291 Fixed a cub CsrMV call error when RMM pool allocator is used.
- PR #306 Fixed cmake warnings due to library conflicts.
- PR #311 Fixed bug in SNMG degree causing failure for three gpus
- PR #309 Update conda build recipes
- PR #314 Added datasets to gitignore
- PR #322 Updates to accommodate new cudf include file locations
- PR #324 Fixed crash in WeakCC for larger graph and added adj matrix symmetry check
- PR #327 Implemented a temporary fix for the build failure due to gunrock updates.
- PR #345 Updated CMakeLists.txt to apply RUNPATH to transitive dependencies.
- PR #350 Configure Sphinx to render params correctly
- PR #359 Updates to remove libboost_system as a runtime dependency on libcugraph.so


# cuGraph 0.7.0 (10 May 2019)

## New Features
- PR #195 Added Graph.get_two_hop_neighbors() method
- PR #195 Updated Jaccard and Weighted Jaccard to accept lists of vertex pairs to compute for
- PR #202 Added methods to compute the overlap coefficient and weighted overlap coefficient
- PR #230 SNMG SPMV and helpers functions
- PR #210 Expose degree calculation kernel via python API
- PR #220 Added bindings for Nvgraph triangle counting
- PR #234 Added bindings for renumbering, modify renumbering to use RMM
- PR #246 Added bindings for subgraph extraction
- PR #250 Add local build script to mimic gpuCI
- PR #261 Add docs build script to cuGraph
- PR #301 Added build.sh script, updated CI scripts and documentation

## Improvements
- PR #157 Removed cudatoolkit dependency in setup.py
- PR #185 Update docs version
- PR #194 Open source nvgraph in cugraph repository #194
- PR #190 Added a copy option in graph creation
- PR #196 Fix typos in readme intro
- PR #207 mtx2csv script
- PR #203 Added small datasets directly in the repo
- PR #215 Simplified get_rapids_dataset_root_dir(), set a default value for the root dir
- PR #233 Added csv datasets and edited test to use cudf for reading graphs
- PR #247 Added some documentation for renumbering
- PR #252 cpp test upgrades for more convenient testing on large input
- PR #264 Add cudatoolkit conda dependency
- PR #267 Use latest release version in update-version CI script
- PR #270 Updated the README.md and CONTRIBUTING.md files
- PR #281 Updated README with algorithm list


## Bug Fixes
- PR #256 Add pip to the install, clean up conda instructions
- PR #253 Add rmm to conda configuration
- PR #226 Bump cudf dependencies to 0.7
- PR #169 Disable terminal output in sssp
- PR #191 Fix double upload bug
- PR #181 Fixed crash/rmm free error when edge values provided
- PR #193 Fixed segfault when egde values not provided
- PR #190 Fixed a memory reference counting error between cudf & cugraph
- PR #190 Fixed a language level warning (cython)
- PR #214 Removed throw exception from dtor in TC
- PR #211 Remove hardcoded dataset paths, replace with build var that can be overridden with an env var
- PR #206 Updated versions in conda envs
- PR #218 Update c_graph.pyx
- PR #224 Update erroneous comments in overlap_wrapper.pyx, woverlap_wrapper.pyx, test_louvain.py, and spectral_clustering.pyx
- PR #220 Fixed bugs in Nvgraph triangle counting
- PR #232 Fixed memory leaks in managing cudf columns.
- PR #236 Fixed issue with v0.7 nightly yml environment file.  Also updated the README to remove pip
- PR #239 Added a check to prevent a cugraph object to store two different graphs.
- PR #244 Fixed issue with nvgraph's subgraph extraction if the first vertex in the vertex list is not incident on an edge in the extracted graph
- PR #249 Fix oudated cuDF version in gpu/build.shi
- PR #262 Removed networkx conda dependency for both build and runtime
- PR #271 Removed nvgraph conda dependency
- PR #276 Removed libgdf_cffi import from bindings
- PR #288 Add boost as a conda dependency

# cuGraph 0.6.0 (22 Mar 2019)

## New Features

- PR #73 Weighted Jaccard bindings
- PR #41 RMAT graph bindings
- PR #43 Louvain binings
- PR #44 SSSP bindings
- PR #47 BSF bindings
- PR #53 New Repo structure
- PR #67 RMM Integration with rmm as as submodule
- PR #82 Spectral Clustering bindings
- PR #82 Clustering metrics binding
- PR #85 Helper functions on python Graph object
- PR #106 Add gpu/build.sh file for gpuCI

## Improvements

- PR #50 Reorganize directory structure to match cuDF
- PR #85 Deleted setup.py and setup.cfg which had been replaced
- PR #95 Code clean up
- PR #96 Relocated mmio.c and mmio.h (external files) to thirdparty/mmio
- PR #97 Updated python tests to speed them up
- PR #100 Added testing for returned vertex and edge identifiers
- PR #105 Updated python code to follow PEP8 (fixed flake8 complaints)
- PR #121 Cleaned up READEME file
- PR #130 Update conda build recipes
- PR #144 Documentation for top level functions

## Bug Fixes

- PR #48 ABI Fixes
- PR #72 Bug fix for segfault issue getting transpose from adjacency list
- PR #105 Bug fix for memory leaks and python test failures
- PR #110 Bug fix for segfault calling Louvain with only edge list
- PR #115 Fixes for changes in cudf 0.6, pick up RMM from cudf instead of thirdpary
- PR #116 Added netscience.mtx dataset to datasets.tar.gz
- PR #120 Bug fix for segfault calling spectral clustering with only edge list
- PR #123 Fixed weighted Jaccard to assume the input weights are given as a cudf.Series
- PR #152 Fix conda package version string
- PR #160 Added additional link directory to support building on CentOS-7
- PR #221 Moved two_hop_neighbors.cuh to src folder to prevent it being installed
- PR #223 Fixed compiler warning in cpp/src/cugraph.cu
- PR #284 Commented out unit test code that fails due to a cudf bug


# cuGraph 0.5.0 (28 Jan 2019)<|MERGE_RESOLUTION|>--- conflicted
+++ resolved
@@ -4,11 +4,8 @@
 
 ## Improvements
 - PR #688 Cleanup datasets after testing on gpuCI
-<<<<<<< HEAD
+- PR #694 Replace the expensive cudaGetDeviceProperties call in triangle counting with cheaper cudaDeviceGetAttribute calls
 - PR #701 Add option to filter datasets and tests when run from CI
-=======
-- PR #694 Replace the expensive cudaGetDeviceProperties call in triangle counting with cheaper cudaDeviceGetAttribute calls
->>>>>>> 7ff06b37
 
 ## Bug Fixes
 - PR #697 Updated versions in conda environments.
