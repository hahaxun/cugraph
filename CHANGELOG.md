# cuGraph 0.15.0 (Date TBD)

## New Features
- PR #937 Add wrapper for gunrock HITS algorithm
- PR #939 Updated Notebooks to include new features and benchmarks
- PR #944 OPG pagerank (dask)
- PR #947 OPG pagerank (CUDA)
<<<<<<< HEAD
- PR #963 Renumbering refactor, add multi GPU support
=======
- PR #964 OPG BFS (CUDA)
- PR #993 Add persistent Handle for Comms
>>>>>>> a2e180af

## Improvements
- PR #898 Add Edge Betweenness Centrality, and endpoints to BC
- PR #913 Eliminate `rmm.device_array` usage
- PR #903 Add short commit hash to conda package
- PR #920 modify bfs test, update graph number_of_edges, update storage of transposedAdjList in Graph
- PR #933 Update opg_degree to use raft, add python tests
- PR #930 rename test_utils.h to utilities/test_utils.hpp and remove thrust dependency
- PR #934 Update conda dev environment.yml dependencies to 0.15
- PR #942 Removed references to deprecated RMM headers.
- PR #941 Regression python/cudf fix
- PR #945 Simplified benchmark --no-rmm-reinit option, updated default options
- PR #946 Install meta packages for dependencies
- PR #952 Updated get_test_data.sh to also (optionally) download and install datasets for benchmark runs
- PR #953 fix setting RAFT_DIR from the RAFT_PATH env var
- PR #954 Update cuGraph error handling to use RAFT
- PR #968 Add build script for CI benchmark integration
- PR #959 Add support for uint32_t and int64_t types for BFS (cpp side)
- PR #962 Update dask pagerank
- PR #975 Upgrade GitHub template
- PR #976 Fix error in Graph.edges(), update cuDF rename() calls
- PR #977 Update force_atlas2 to call on_train_end after iterating
- PR #987 Move graph out of experimental namespace
- PR #984 Removing codecov until we figure out how to interpret failures that block CI
- PR #985 Add raft handle to BFS, BC and edge BC
- PR #991 Update conda upload versions for new supported CUDA/Python
- PR #988 Add clang and clang tools to the conda env
- PR #997 Update setup.cfg to run pytests under cugraph tests directory only

## Bug Fixes
- PR #936 Update Force Atlas 2 doc and wrapper
- PR #938 Quote conda installs to avoid bash interpretation
- PR #966 Fix build error (debug mode)
- PR #983 Fix offset calculation in COO to CSR
- PR #989: Fix issue with incorrect docker image being used in local build script
- PR #992 Fix unrenumber of predecessor

# cuGraph 0.14.0 (03 Jun 2020)

## New Features
- PR #756 Add Force Atlas 2 layout
- PR #822 Added new functions in python graph class, similar to networkx
- PR #840 OPG degree
- PR #875 UVM notebook
- PR #881 Raft integration infrastructure

## Improvements
- PR #917 Remove gunrock option from Betweenness Centrality
- PR #764 Updated sssp and bfs with GraphCSR, removed gdf_column, added nullptr weights test for sssp
- PR #765 Remove gdf_column from connected components
- PR #780 Remove gdf_column from cuhornet features
- PR #781 Fix compiler argument syntax for ccache
- PR #782 Use Cython's `new_build_ext` (if available)
- PR #788 Added options and config file to enable codecov
- PR #793 Fix legacy cudf imports/cimports
- PR #798 Edit return graph type in algorithms return graphs
- PR #799 Refactored graph class with RAII
- PR #802 Removed use of gdf_column from db code
- PR #803 Enable Ninja build
- PR #804 Cythonize in parallel
- PR #807 Updating the Python docs
- PR #817 Add native Betweenness Centrality with sources subset
- PR #818 Initial version of new "benchmarks" folder
- PR #820 OPG infra and all-gather smoke test
- PR #823 Remove gdf column from nvgraph
- PR #829 Updated README and CONTRIBUTIOIN docs
- PR #831 Updated Notebook - Added K-Truss, ECG, and Betweenness Centrality
- PR #832 Removed RMM ALLOC from db subtree
- PR #833 Update graph functions to use new Graph class
- PR #834 Updated local gpuci build
- PR #836 Remove SNMG code
- PR #845 Add .clang-format & format all files
- PR #859 Updated main docs
- PR #862 Katz Centrality : Auto calculation of alpha parameter if set to none
- PR #865 Added C++ docs
- PR #866 Use RAII graph class in KTruss
- PR #867 Updates to support the latest flake8 version
- PR #874 Update setup.py to use custom clean command
- PR #876 Add BFS C++ tests
- PR #878 Updated build script
- PR #887 Updates test to common datasets
- PR #879 Add docs build script to repository
- PR #880 Remove remaining gdf_column references
- PR #882 Add Force Atlas 2 to benchmarks
- PR #891 A few gdf_column stragglers
- PR #893 Add external_repositories dir and raft symlink to .gitignore
- PR #897 Remove RMM ALLOC calls
- PR #899 Update include paths to remove deleted cudf headers
- PR #906 Update Louvain notebook
- PR #948 Move doc customization scripts to Jenkins

## Bug Fixes
- PR #927 Update scikit learn dependency
- PR #916 Fix CI error on Force Atlas 2 test
- PR #763 Update RAPIDS conda dependencies to v0.14
- PR #795 Fix some documentation
- PR #800 Fix bfs error in optimization path
- PR #825 Fix outdated CONTRIBUTING.md
- PR #827 Fix indexing CI errors due to cudf updates
- PR #844 Fixing tests, converting __getitem__ calls to .iloc
- PR #851 Removed RMM from tests
- PR #852 Fix BFS Notebook
- PR #855 Missed a file in the original SNMG PR
- PR #860 Fix all Notebooks
- PR #870 Fix Louvain
- PR #889 Added missing conftest.py file to benchmarks dir
- PR #896 opg dask infrastructure fixes
- PR #907 Fix bfs directed missing vertices
- PR #911 Env and changelog update
- PR #923 Updated pagerank with @afender 's temp fix for double-free crash
- PR #928 Fix scikit learn test install to work with libgcc-ng 7.3
- PR 935 Merge
- PR #956 Use new gpuCI image in local build script

# cuGraph 0.13.0 (31 Mar 2020)

## New Features
- PR #736 cuHornet KTruss integration
- PR #735 Integration gunrock's betweenness centrality
- PR #760 cuHornet Weighted KTruss

## Improvements
- PR #688 Cleanup datasets after testing on gpuCI
- PR #694 Replace the expensive cudaGetDeviceProperties call in triangle counting with cheaper cudaDeviceGetAttribute calls
- PR #701 Add option to filter datasets and tests when run from CI
- PR #715 Added new YML file for CUDA 10.2
- PR #719 Updated docs to remove CUDA 9.2 and add CUDA 10.2
- PR #720 Updated error messages
- PR #722 Refactor graph to remove gdf_column
- PR #723 Added notebook testing to gpuCI gpu build
- PR #734 Updated view_edge_list for Graph, added unrenumbering test, fixed column access issues
- PR #738 Move tests directory up a level
- PR #739 Updated Notebooks
- PR #740 added utility to extract paths from SSSP/BFS results
- PR #742 Rremove gdf column from jaccard
- PR #741 Added documentation for running and adding new benchmarks and shell script to automate
- PR #747 updated viewing of graph, datatypecasting and two hop neighbor unrenumbering for multi column
- PR #766 benchmark script improvements/refactorings: separate ETL steps, averaging, cleanup

## Bug Fixes
- PR #697 Updated versions in conda environments.
- PR #692 Add check after opening golden result files in C++ Katz Centrality tests.
- PR #702 Add libcypher include path to target_include_directories
- PR #716 Fixed bug due to disappearing get_column_data_ptr function in cudf
- PR #726 Fixed SSSP notebook issues in last cell
- PR #728 Temporary fix for dask attribute error issue
- PR #733 Fixed multi-column renumbering issues with indexes
- PR #746 Dask + Distributed 2.12.0+
- PR #753 ECG Error
- PR #758 Fix for graph comparison failure
- PR #761 Added flag to not treat deprecation warnings as errors, for now
- PR #771 Added unrenumbering in wcc and scc. Updated tests to compare vertices of largest component
- PR #774 Raise TypeError if a DiGraph is used with spectral*Clustering()

# cuGraph 0.12.0 (04 Feb 2020)

## New Features
- PR #628 Add (Di)Graph constructor from Multi(Di)Graph
- PR #630 Added ECG clustering
- PR #636 Added Multi-column renumbering support

## Improvements
- PR #640 remove gdf_column in sssp
- PR #629 get rid of gdf_column in pagerank
- PR #641 Add codeowners
- PR #646 Skipping all tests in test_bfs_bsp.py since SG BFS is not formally supported
- PR #652 Remove gdf_column in BFS
- PR #660 enable auto renumbering
- PR #664 Added support for Louvain early termination.
- PR #667 Drop `cython` from run requirements in conda recipe
- PR #666 Incorporate multicolumn renumbering in python graph class for Multi(Di)Graph
- PR #685 Avoid deep copy in index reset

## Bug Fixes
- PR #634 renumber vertex ids passed in analytics
- PR #649 Change variable names in wjaccard and woverlap to avoid exception
- PR #651 fix cudf error in katz wrapper and test nstart
- PR #663 Replaced use of cudf._lib.gdf_dtype_from_value based on cudf refactoring
- PR #670 Use cudf pandas version
- PR #672 fix snmg pagerank based on cudf Buffer changes
- PR #681 fix column length mismatch cudf issue
- PR #684 Deprecated cudf calls
- PR #686 Balanced cut fix
- PR #689 Check graph input type, disable Multi(Di)Graph, add cugraph.from_cudf_edgelist


# cuGraph 0.11.0 (11 Dec 2019)

## New Features
- PR #588 Python graph class and related changes
- PR #630 Adds ECG clustering functionality

## Improvements
- PR #569 Added exceptions
- PR #554 Upgraded namespace so that cugraph can be used for the API.
- PR #564 Update cudf type aliases
- PR #562 Remove pyarrow dependency so we inherit the one cudf uses
- PR #576 Remove adj list conversion automation from c++
- PR #587 API upgrade
- PR #585 Remove BUILD_ABI references from CI scripts
- PR #591 Adding initial GPU metrics to benchmark utils
- PR #599 Pregel BFS
- PR #601 add test for type conversion, edit createGraph_nvgraph
- PR #614 Remove unused CUDA conda labels
- PR #616 Remove c_ prefix
- PR #618 Updated Docs
- PR #619 Transition guide

## Bug Fixes
- PR #570 Temporarily disabling 2 DB tests
- PR #573 Fix pagerank test and symmetrize for cudf 0.11
- PR #574 dev env update
- PR #580 Changed hardcoded test output file to a generated tempfile file name
- PR #595 Updates to use the new RMM Python reinitialize() API
- PR #625 use destination instead of target when adding edgelist

# cuGraph 0.10.0 (16 Oct 2019)


## New Features
- PR #469 Symmetrize a COO
- PR #477 Add cuHornet as a submodule
- PR #483 Katz Centrality
- PR #524 Integrated libcypher-parser conda package into project.
- PR #493 Added C++ findMatches operator for OpenCypher query.
- PR #527 Add testing with asymmetric graph (where appropriate)
- PR #520 KCore and CoreNumber
- PR #496 Gunrock submodule + SM prelimis.
- PR #575 Added updated benchmark files that use new func wrapper pattern and asvdb

## Improvements
- PR #466 Add file splitting test; Update to reduce dask overhead
- PR #468 Remove unnecessary print statement
- PR #464 Limit initial RMM pool allocator size to 128mb so pytest can run in parallel
- PR #474 Add csv file writing, lazy compute - snmg pagerank
- PR #481 Run bfs on unweighted graphs when calling sssp
- PR #491 Use YYMMDD tag in nightly build
- PR #487 Add woverlap test, add namespace in snmg COO2CSR
- PR #531 Use new rmm python package

## Bug Fixes
- PR #458 Fix potential race condition in SSSP
- PR #471 Remove nvidia driver installation from ci/cpu/build.sh
- PR #473 Re-sync cugraph with cudf (cudf renamed the bindings directory to _lib).
- PR #480 Fixed DASK CI build script
- PR #478 Remove requirements and setup for pi
- PR #495 Fixed cuhornet and cmake for Turing cards
- PR #489 Handle negative vertex ids in renumber
- PR #519 Removed deprecated cusparse calls
- PR #522 Added the conda dev env file for 10.1
- PR #525 Update build scripts and YYMMDD tagging for nightly builds
- PR #548 Added missing cores documentation
- PR #556 Fixed recursive remote options for submodules
- PR #559 Added RMM init check so RMM free APIs are not called if not initialized


# cuGraph 0.9.0 (21 Aug 2019)

## New Features
- PR #361 Prototypes for cusort functions
- PR #357 Pagerank cpp API
- PR #366 Adds graph.degrees() function returning both in and out degree.
- PR #380 First implemention of cusort - SNMG key/value sorting
- PR #416 OpenCypher: Added C++ implementation of db_object class and assorted other classes
- PR #411 Integrate dask-cugraph in cugraph
- PR #411 Integrate dask-cugraph in cugraph #411
- PR #418 Update cusort to handle SNMG key-only sorting
- PR #423 Add Strongly Connected Components (GEMM); Weakly CC updates;
- PR #437 Streamline CUDA_REL environment variable
- PR #449 Fix local build generated file ownerships
- PR #454 Initial version of updated script to run benchmarks


## Improvements
- PR #353 Change snmg python wrapper in accordance to cpp api
- PR #362 Restructured python/cython directories and files.
- PR #365 Updates for setting device and vertex ids for snmg pagerank
- PR #383 Exposed MG pagerank solver parameters
- PR #399 Example Prototype of Strongly Connected Components using primitives
- PR #419 Version test
- PR #420 drop duplicates, remove print, compute/wait read_csv in pagerank.py
- PR #439 More efficient computation of number of vertices from edge list
- PR #445 Update view_edge_list, view_adj_list, and view_transposed_adj_list to return edge weights.
- PR #450 Add a multi-GPU section in cuGraph documentation.

## Bug Fixes
- PR #368 Bump cudf dependency versions for cugraph conda packages
- PR #354 Fixed bug in building a debug version
- PR #360 Fixed bug in snmg coo2csr causing intermittent test failures.
- PR #364 Fixed bug building or installing cugraph when conda isn't installed
- PR #375 Added a function to initialize gdf columns in cugraph #375
- PR #378 cugraph was unable to import device_of_gpu_pointer
- PR #384 Fixed bug in snmg coo2csr causing error in dask-cugraph tests.
- PR #382 Disabled vertex id check to allow Azure deployment
- PR #410 Fixed overflow error in SNMG COO2CSR
- PR #395 run omp_ge_num_threads in a parallel context
- PR #412 Fixed formatting issues in cuGraph documentation.
- PR #413 Updated python build instructions.
- PR #414 Add weights to wjaccrd.py
- PR #436 Fix Skip Test Functionality
- PR #438 Fix versions of packages in build script and conda yml
- PR #441 Import cudf_cpp.pxd instead of duplicating cudf definitions.
- PR #441 Removed redundant definitions of python dictionaries and functions.
- PR #442 Updated versions in conda environments.
- PR #442 Added except + to cython bindings to C(++) functions.
- PR #443 Fix accuracy loss issue for snmg pagerank
- PR #444 Fix warnings in strongly connected components
- PR #446 Fix permission for source (-x) and script (+x) files.
- PR #448 Import filter_unreachable
- PR #453 Re-sync cugraph with cudf (dependencies, type conversion & scatter functions).
- PR #463 Remove numba dependency and use the one from cudf

# cuGraph 0.8.0 (27 June 2019)

## New Features
- PR #287 SNMG power iteration step1
- PR #297 SNMG degree calculation
- PR #300 Personalized Page Rank
- PR #302 SNMG CSR Pagerank (cuda/C++)
- PR #315 Weakly Connected Components adapted from cuML (cuda/C++)
- PR #323 Add test skipping function to build.sh
- PR #308 SNMG python wrapper for pagerank
- PR #321 Added graph initialization functions for NetworkX compatibility.
- PR #332 Added C++ support for strings in renumbering function
- PR #325 Implement SSSP with predecessors (cuda/C++)
- PR #331 Python bindings and test for Weakly Connected Components.
- PR #339 SNMG COO2CSR (cuda/C++)
- PR #341 SSSP with predecessors (python) and function for filtering unreachable nodes in the traversal
- PR #348 Updated README for release

## Improvements
- PR #291 nvGraph is updated to use RMM instead of directly invoking cnmem functions.
- PR #286 Reorganized cugraph source directory
- PR #306 Integrated nvgraph to libcugraph.so (libnvgraph_rapids.so will not be built anymore).
- PR #306 Updated python test files to run pytest with all four RMM configurations.
- PR #321 Added check routines for input graph data vertex IDs and offsets (cugraph currently supports only 32-bit integers).
- PR #333 Various general improvements at the library level

## Bug Fixes
- PR #283 Automerge fix
- PR #291 Fixed a RMM memory allocation failure due to duplicate copies of cnmem.o
- PR #291 Fixed a cub CsrMV call error when RMM pool allocator is used.
- PR #306 Fixed cmake warnings due to library conflicts.
- PR #311 Fixed bug in SNMG degree causing failure for three gpus
- PR #309 Update conda build recipes
- PR #314 Added datasets to gitignore
- PR #322 Updates to accommodate new cudf include file locations
- PR #324 Fixed crash in WeakCC for larger graph and added adj matrix symmetry check
- PR #327 Implemented a temporary fix for the build failure due to gunrock updates.
- PR #345 Updated CMakeLists.txt to apply RUNPATH to transitive dependencies.
- PR #350 Configure Sphinx to render params correctly
- PR #359 Updates to remove libboost_system as a runtime dependency on libcugraph.so


# cuGraph 0.7.0 (10 May 2019)

## New Features
- PR #195 Added Graph.get_two_hop_neighbors() method
- PR #195 Updated Jaccard and Weighted Jaccard to accept lists of vertex pairs to compute for
- PR #202 Added methods to compute the overlap coefficient and weighted overlap coefficient
- PR #230 SNMG SPMV and helpers functions
- PR #210 Expose degree calculation kernel via python API
- PR #220 Added bindings for Nvgraph triangle counting
- PR #234 Added bindings for renumbering, modify renumbering to use RMM
- PR #246 Added bindings for subgraph extraction
- PR #250 Add local build script to mimic gpuCI
- PR #261 Add docs build script to cuGraph
- PR #301 Added build.sh script, updated CI scripts and documentation

## Improvements
- PR #157 Removed cudatoolkit dependency in setup.py
- PR #185 Update docs version
- PR #194 Open source nvgraph in cugraph repository #194
- PR #190 Added a copy option in graph creation
- PR #196 Fix typos in readme intro
- PR #207 mtx2csv script
- PR #203 Added small datasets directly in the repo
- PR #215 Simplified get_rapids_dataset_root_dir(), set a default value for the root dir
- PR #233 Added csv datasets and edited test to use cudf for reading graphs
- PR #247 Added some documentation for renumbering
- PR #252 cpp test upgrades for more convenient testing on large input
- PR #264 Add cudatoolkit conda dependency
- PR #267 Use latest release version in update-version CI script
- PR #270 Updated the README.md and CONTRIBUTING.md files
- PR #281 Updated README with algorithm list


## Bug Fixes
- PR #256 Add pip to the install, clean up conda instructions
- PR #253 Add rmm to conda configuration
- PR #226 Bump cudf dependencies to 0.7
- PR #169 Disable terminal output in sssp
- PR #191 Fix double upload bug
- PR #181 Fixed crash/rmm free error when edge values provided
- PR #193 Fixed segfault when egde values not provided
- PR #190 Fixed a memory reference counting error between cudf & cugraph
- PR #190 Fixed a language level warning (cython)
- PR #214 Removed throw exception from dtor in TC
- PR #211 Remove hardcoded dataset paths, replace with build var that can be overridden with an env var
- PR #206 Updated versions in conda envs
- PR #218 Update c_graph.pyx
- PR #224 Update erroneous comments in overlap_wrapper.pyx, woverlap_wrapper.pyx, test_louvain.py, and spectral_clustering.pyx
- PR #220 Fixed bugs in Nvgraph triangle counting
- PR #232 Fixed memory leaks in managing cudf columns.
- PR #236 Fixed issue with v0.7 nightly yml environment file.  Also updated the README to remove pip
- PR #239 Added a check to prevent a cugraph object to store two different graphs.
- PR #244 Fixed issue with nvgraph's subgraph extraction if the first vertex in the vertex list is not incident on an edge in the extracted graph
- PR #249 Fix oudated cuDF version in gpu/build.shi
- PR #262 Removed networkx conda dependency for both build and runtime
- PR #271 Removed nvgraph conda dependency
- PR #276 Removed libgdf_cffi import from bindings
- PR #288 Add boost as a conda dependency

# cuGraph 0.6.0 (22 Mar 2019)

## New Features

- PR #73 Weighted Jaccard bindings
- PR #41 RMAT graph bindings
- PR #43 Louvain binings
- PR #44 SSSP bindings
- PR #47 BSF bindings
- PR #53 New Repo structure
- PR #67 RMM Integration with rmm as as submodule
- PR #82 Spectral Clustering bindings
- PR #82 Clustering metrics binding
- PR #85 Helper functions on python Graph object
- PR #106 Add gpu/build.sh file for gpuCI

## Improvements

- PR #50 Reorganize directory structure to match cuDF
- PR #85 Deleted setup.py and setup.cfg which had been replaced
- PR #95 Code clean up
- PR #96 Relocated mmio.c and mmio.h (external files) to thirdparty/mmio
- PR #97 Updated python tests to speed them up
- PR #100 Added testing for returned vertex and edge identifiers
- PR #105 Updated python code to follow PEP8 (fixed flake8 complaints)
- PR #121 Cleaned up READEME file
- PR #130 Update conda build recipes
- PR #144 Documentation for top level functions

## Bug Fixes

- PR #48 ABI Fixes
- PR #72 Bug fix for segfault issue getting transpose from adjacency list
- PR #105 Bug fix for memory leaks and python test failures
- PR #110 Bug fix for segfault calling Louvain with only edge list
- PR #115 Fixes for changes in cudf 0.6, pick up RMM from cudf instead of thirdpary
- PR #116 Added netscience.mtx dataset to datasets.tar.gz
- PR #120 Bug fix for segfault calling spectral clustering with only edge list
- PR #123 Fixed weighted Jaccard to assume the input weights are given as a cudf.Series
- PR #152 Fix conda package version string
- PR #160 Added additional link directory to support building on CentOS-7
- PR #221 Moved two_hop_neighbors.cuh to src folder to prevent it being installed
- PR #223 Fixed compiler warning in cpp/src/cugraph.cu
- PR #284 Commented out unit test code that fails due to a cudf bug


# cuGraph 0.5.0 (28 Jan 2019)<|MERGE_RESOLUTION|>--- conflicted
+++ resolved
@@ -5,12 +5,9 @@
 - PR #939 Updated Notebooks to include new features and benchmarks
 - PR #944 OPG pagerank (dask)
 - PR #947 OPG pagerank (CUDA)
-<<<<<<< HEAD
 - PR #963 Renumbering refactor, add multi GPU support
-=======
 - PR #964 OPG BFS (CUDA)
 - PR #993 Add persistent Handle for Comms
->>>>>>> a2e180af
 
 ## Improvements
 - PR #898 Add Edge Betweenness Centrality, and endpoints to BC
