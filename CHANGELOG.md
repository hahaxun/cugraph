--- conflicted
+++ resolved
@@ -1,11 +1,9 @@
 # cuGraph 0.12.0 (Date TBD)
 
 ## New Features
-<<<<<<< HEAD
-- PR 636 Added Multi-column renumbering support
-=======
 - PR #628 Add (Di)Graph constructor from Multi(Di)Graph
->>>>>>> 90d9dffb
+- PR #630 Added ECG clustering
+- PR #636 Added Multi-column renumbering support
 
 ## Improvements
 - PR #640 remove gdf_column in sssp 
