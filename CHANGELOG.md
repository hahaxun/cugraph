# cuGraph 0.15.0 (Date TBD)

## New Features
- PR #937 Add wrapper for gunrock HITS algorithm
- PR #939 Updated Notebooks to include new features and benchmarks
- PR #944 OPG pagerank (dask)
- PR #947 OPG pagerank (CUDA)

## Improvements
- PR #898 Add Edge Betweenness Centrality, and endpoints to BC
- PR #913 Eliminate `rmm.device_array` usage
- PR #903 Add short commit hash to conda package
- PR #920 modify bfs test, update graph number_of_edges, update storage of transposedAdjList in Graph
- PR #933 Update opg_degree to use raft, add python tests
- PR #930 rename test_utils.h to utilities/test_utils.hpp and remove thrust dependency
- PR #934 Update conda dev environment.yml dependencies to 0.15
- PR #942 Removed references to deprecated RMM headers.
- PR #941 Regression python/cudf fix
- PR #945 Simplified benchmark --no-rmm-reinit option, updated default options
- PR #946 Install meta packages for dependencies
- PR #952 Updated get_test_data.sh to also (optionally) download and install datasets for benchmark runs
- PR #953 fix setting RAFT_DIR from the RAFT_PATH env var
- PR #954 Update cuGraph error handling to use RAFT
- PR #959 Add support for uint32_t and int64_t types for BFS (cpp side)
- PR #962 Update dask pagerank
- PR #975 Upgrade GitHub template
- PR #976 Fix error in Graph.edges(), update cuDF rename() calls
- PR #977 Update force_atlas2 to call on_train_end after iterating
<<<<<<< HEAD
- PR #980 Replace nvgraph Spectral Clustering (SC) functionality with RAFT SC
=======
- PR #987 Move graph out of experimental namespace
- PR #984 Removing codecov until we figure out how to interpret failures that block CI
- PR #985 Add raft handle to BFS, BC and edge BC
>>>>>>> 03b0be5b

## Bug Fixes
- PR #936 Update Force Atlas 2 doc and wrapper
- PR #938 Quote conda installs to avoid bash interpretation
- PR #966 Fix build error (debug mode)
- PR #983 Fix offset calculation in COO to CSR

# cuGraph 0.14.0 (03 Jun 2020)

## New Features
- PR #756 Add Force Atlas 2 layout
- PR #822 Added new functions in python graph class, similar to networkx
- PR #840 OPG degree
- PR #875 UVM notebook
- PR #881 Raft integration infrastructure

## Improvements
- PR #917 Remove gunrock option from Betweenness Centrality
- PR #764 Updated sssp and bfs with GraphCSR, removed gdf_column, added nullptr weights test for sssp
- PR #765 Remove gdf_column from connected components
- PR #780 Remove gdf_column from cuhornet features
- PR #781 Fix compiler argument syntax for ccache
- PR #782 Use Cython's `new_build_ext` (if available)
- PR #788 Added options and config file to enable codecov
- PR #793 Fix legacy cudf imports/cimports
- PR #798 Edit return graph type in algorithms return graphs
- PR #799 Refactored graph class with RAII
- PR #802 Removed use of gdf_column from db code
- PR #803 Enable Ninja build
- PR #804 Cythonize in parallel
- PR #807 Updating the Python docs
- PR #817 Add native Betweenness Centrality with sources subset
- PR #818 Initial version of new "benchmarks" folder
- PR #820 OPG infra and all-gather smoke test
- PR #823 Remove gdf column from nvgraph
- PR #829 Updated README and CONTRIBUTIOIN docs
- PR #831 Updated Notebook - Added K-Truss, ECG, and Betweenness Centrality
- PR #832 Removed RMM ALLOC from db subtree
- PR #833 Update graph functions to use new Graph class
- PR #834 Updated local gpuci build
- PR #836 Remove SNMG code
- PR #845 Add .clang-format & format all files
- PR #859 Updated main docs
- PR #862 Katz Centrality : Auto calculation of alpha parameter if set to none
- PR #865 Added C++ docs
- PR #866 Use RAII graph class in KTruss
- PR #867 Updates to support the latest flake8 version
- PR #874 Update setup.py to use custom clean command
- PR #876 Add BFS C++ tests
- PR #878 Updated build script
- PR #887 Updates test to common datasets
- PR #879 Add docs build script to repository
- PR #880 Remove remaining gdf_column references
- PR #882 Add Force Atlas 2 to benchmarks
- PR #891 A few gdf_column stragglers
- PR #893 Add external_repositories dir and raft symlink to .gitignore
- PR #897 Remove RMM ALLOC calls
- PR #899 Update include paths to remove deleted cudf headers
- PR #906 Update Louvain notebook
- PR #948 Move doc customization scripts to Jenkins

## Bug Fixes
- PR #927 Update scikit learn dependency
- PR #916 Fix CI error on Force Atlas 2 test
- PR #763 Update RAPIDS conda dependencies to v0.14
- PR #795 Fix some documentation
- PR #800 Fix bfs error in optimization path
- PR #825 Fix outdated CONTRIBUTING.md
- PR #827 Fix indexing CI errors due to cudf updates
- PR #844 Fixing tests, converting __getitem__ calls to .iloc
- PR #851 Removed RMM from tests
- PR #852 Fix BFS Notebook
- PR #855 Missed a file in the original SNMG PR
- PR #860 Fix all Notebooks
- PR #870 Fix Louvain
- PR #889 Added missing conftest.py file to benchmarks dir
- PR #896 opg dask infrastructure fixes
- PR #907 Fix bfs directed missing vertices
- PR #911 Env and changelog update
- PR #923 Updated pagerank with @afender 's temp fix for double-free crash
- PR #928 Fix scikit learn test install to work with libgcc-ng 7.3
- PR 935 Merge
- PR #956 Use new gpuCI image in local build script

# cuGraph 0.13.0 (31 Mar 2020)

## New Features
- PR #736 cuHornet KTruss integration
- PR #735 Integration gunrock's betweenness centrality
- PR #760 cuHornet Weighted KTruss

## Improvements
- PR #688 Cleanup datasets after testing on gpuCI
- PR #694 Replace the expensive cudaGetDeviceProperties call in triangle counting with cheaper cudaDeviceGetAttribute calls
- PR #701 Add option to filter datasets and tests when run from CI
- PR #715 Added new YML file for CUDA 10.2
- PR #719 Updated docs to remove CUDA 9.2 and add CUDA 10.2
- PR #720 Updated error messages
- PR #722 Refactor graph to remove gdf_column
- PR #723 Added notebook testing to gpuCI gpu build
- PR #734 Updated view_edge_list for Graph, added unrenumbering test, fixed column access issues
- PR #738 Move tests directory up a level
- PR #739 Updated Notebooks
- PR #740 added utility to extract paths from SSSP/BFS results
- PR #742 Rremove gdf column from jaccard
- PR #741 Added documentation for running and adding new benchmarks and shell script to automate
- PR #747 updated viewing of graph, datatypecasting and two hop neighbor unrenumbering for multi column
- PR #766 benchmark script improvements/refactorings: separate ETL steps, averaging, cleanup

## Bug Fixes
- PR #697 Updated versions in conda environments.
- PR #692 Add check after opening golden result files in C++ Katz Centrality tests.
- PR #702 Add libcypher include path to target_include_directories
- PR #716 Fixed bug due to disappearing get_column_data_ptr function in cudf
- PR #726 Fixed SSSP notebook issues in last cell
- PR #728 Temporary fix for dask attribute error issue
- PR #733 Fixed multi-column renumbering issues with indexes
- PR #746 Dask + Distributed 2.12.0+
- PR #753 ECG Error
- PR #758 Fix for graph comparison failure
- PR #761 Added flag to not treat deprecation warnings as errors, for now
- PR #771 Added unrenumbering in wcc and scc. Updated tests to compare vertices of largest component
- PR #774 Raise TypeError if a DiGraph is used with spectral*Clustering()

# cuGraph 0.12.0 (04 Feb 2020)

## New Features
- PR #628 Add (Di)Graph constructor from Multi(Di)Graph
- PR #630 Added ECG clustering
- PR #636 Added Multi-column renumbering support

## Improvements
- PR #640 remove gdf_column in sssp
- PR #629 get rid of gdf_column in pagerank
- PR #641 Add codeowners
- PR #646 Skipping all tests in test_bfs_bsp.py since SG BFS is not formally supported
- PR #652 Remove gdf_column in BFS
- PR #660 enable auto renumbering
- PR #664 Added support for Louvain early termination.
- PR #667 Drop `cython` from run requirements in conda recipe
- PR #666 Incorporate multicolumn renumbering in python graph class for Multi(Di)Graph
- PR #685 Avoid deep copy in index reset

## Bug Fixes
- PR #634 renumber vertex ids passed in analytics
- PR #649 Change variable names in wjaccard and woverlap to avoid exception
- PR #651 fix cudf error in katz wrapper and test nstart
- PR #663 Replaced use of cudf._lib.gdf_dtype_from_value based on cudf refactoring
- PR #670 Use cudf pandas version
- PR #672 fix snmg pagerank based on cudf Buffer changes
- PR #681 fix column length mismatch cudf issue
- PR #684 Deprecated cudf calls
- PR #686 Balanced cut fix
- PR #689 Check graph input type, disable Multi(Di)Graph, add cugraph.from_cudf_edgelist


# cuGraph 0.11.0 (11 Dec 2019)

## New Features
- PR #588 Python graph class and related changes
- PR #630 Adds ECG clustering functionality

## Improvements
- PR #569 Added exceptions
- PR #554 Upgraded namespace so that cugraph can be used for the API.
- PR #564 Update cudf type aliases
- PR #562 Remove pyarrow dependency so we inherit the one cudf uses
- PR #576 Remove adj list conversion automation from c++
- PR #587 API upgrade
- PR #585 Remove BUILD_ABI references from CI scripts
- PR #591 Adding initial GPU metrics to benchmark utils
- PR #599 Pregel BFS
- PR #601 add test for type conversion, edit createGraph_nvgraph
- PR #614 Remove unused CUDA conda labels
- PR #616 Remove c_ prefix
- PR #618 Updated Docs
- PR #619 Transition guide

## Bug Fixes
- PR #570 Temporarily disabling 2 DB tests
- PR #573 Fix pagerank test and symmetrize for cudf 0.11
- PR #574 dev env update
- PR #580 Changed hardcoded test output file to a generated tempfile file name
- PR #595 Updates to use the new RMM Python reinitialize() API
- PR #625 use destination instead of target when adding edgelist

# cuGraph 0.10.0 (16 Oct 2019)


## New Features
- PR #469 Symmetrize a COO
- PR #477 Add cuHornet as a submodule
- PR #483 Katz Centrality
- PR #524 Integrated libcypher-parser conda package into project.
- PR #493 Added C++ findMatches operator for OpenCypher query.
- PR #527 Add testing with asymmetric graph (where appropriate)
- PR #520 KCore and CoreNumber
- PR #496 Gunrock submodule + SM prelimis.
- PR #575 Added updated benchmark files that use new func wrapper pattern and asvdb

## Improvements
- PR #466 Add file splitting test; Update to reduce dask overhead
- PR #468 Remove unnecessary print statement
- PR #464 Limit initial RMM pool allocator size to 128mb so pytest can run in parallel
- PR #474 Add csv file writing, lazy compute - snmg pagerank
- PR #481 Run bfs on unweighted graphs when calling sssp
- PR #491 Use YYMMDD tag in nightly build
- PR #487 Add woverlap test, add namespace in snmg COO2CSR
- PR #531 Use new rmm python package

## Bug Fixes
- PR #458 Fix potential race condition in SSSP
- PR #471 Remove nvidia driver installation from ci/cpu/build.sh
- PR #473 Re-sync cugraph with cudf (cudf renamed the bindings directory to _lib).
- PR #480 Fixed DASK CI build script
- PR #478 Remove requirements and setup for pi
- PR #495 Fixed cuhornet and cmake for Turing cards
- PR #489 Handle negative vertex ids in renumber
- PR #519 Removed deprecated cusparse calls
- PR #522 Added the conda dev env file for 10.1
- PR #525 Update build scripts and YYMMDD tagging for nightly builds
- PR #548 Added missing cores documentation
- PR #556 Fixed recursive remote options for submodules
- PR #559 Added RMM init check so RMM free APIs are not called if not initialized


# cuGraph 0.9.0 (21 Aug 2019)

## New Features
- PR #361 Prototypes for cusort functions
- PR #357 Pagerank cpp API
- PR #366 Adds graph.degrees() function returning both in and out degree.
- PR #380 First implemention of cusort - SNMG key/value sorting
- PR #416 OpenCypher: Added C++ implementation of db_object class and assorted other classes
- PR #411 Integrate dask-cugraph in cugraph
- PR #411 Integrate dask-cugraph in cugraph #411
- PR #418 Update cusort to handle SNMG key-only sorting
- PR #423 Add Strongly Connected Components (GEMM); Weakly CC updates;
- PR #437 Streamline CUDA_REL environment variable
- PR #449 Fix local build generated file ownerships
- PR #454 Initial version of updated script to run benchmarks


## Improvements
- PR #353 Change snmg python wrapper in accordance to cpp api
- PR #362 Restructured python/cython directories and files.
- PR #365 Updates for setting device and vertex ids for snmg pagerank
- PR #383 Exposed MG pagerank solver parameters
- PR #399 Example Prototype of Strongly Connected Components using primitives
- PR #419 Version test
- PR #420 drop duplicates, remove print, compute/wait read_csv in pagerank.py
- PR #439 More efficient computation of number of vertices from edge list
- PR #445 Update view_edge_list, view_adj_list, and view_transposed_adj_list to return edge weights.
- PR #450 Add a multi-GPU section in cuGraph documentation.

## Bug Fixes
- PR #368 Bump cudf dependency versions for cugraph conda packages
- PR #354 Fixed bug in building a debug version
- PR #360 Fixed bug in snmg coo2csr causing intermittent test failures.
- PR #364 Fixed bug building or installing cugraph when conda isn't installed
- PR #375 Added a function to initialize gdf columns in cugraph #375
- PR #378 cugraph was unable to import device_of_gpu_pointer
- PR #384 Fixed bug in snmg coo2csr causing error in dask-cugraph tests.
- PR #382 Disabled vertex id check to allow Azure deployment
- PR #410 Fixed overflow error in SNMG COO2CSR
- PR #395 run omp_ge_num_threads in a parallel context
- PR #412 Fixed formatting issues in cuGraph documentation.
- PR #413 Updated python build instructions.
- PR #414 Add weights to wjaccrd.py
- PR #436 Fix Skip Test Functionality
- PR #438 Fix versions of packages in build script and conda yml
- PR #441 Import cudf_cpp.pxd instead of duplicating cudf definitions.
- PR #441 Removed redundant definitions of python dictionaries and functions.
- PR #442 Updated versions in conda environments.
- PR #442 Added except + to cython bindings to C(++) functions.
- PR #443 Fix accuracy loss issue for snmg pagerank
- PR #444 Fix warnings in strongly connected components
- PR #446 Fix permission for source (-x) and script (+x) files.
- PR #448 Import filter_unreachable
- PR #453 Re-sync cugraph with cudf (dependencies, type conversion & scatter functions).
- PR #463 Remove numba dependency and use the one from cudf

# cuGraph 0.8.0 (27 June 2019)

## New Features
- PR #287 SNMG power iteration step1
- PR #297 SNMG degree calculation
- PR #300 Personalized Page Rank
- PR #302 SNMG CSR Pagerank (cuda/C++)
- PR #315 Weakly Connected Components adapted from cuML (cuda/C++)
- PR #323 Add test skipping function to build.sh
- PR #308 SNMG python wrapper for pagerank
- PR #321 Added graph initialization functions for NetworkX compatibility.
- PR #332 Added C++ support for strings in renumbering function
- PR #325 Implement SSSP with predecessors (cuda/C++)
- PR #331 Python bindings and test for Weakly Connected Components.
- PR #339 SNMG COO2CSR (cuda/C++)
- PR #341 SSSP with predecessors (python) and function for filtering unreachable nodes in the traversal
- PR #348 Updated README for release

## Improvements
- PR #291 nvGraph is updated to use RMM instead of directly invoking cnmem functions.
- PR #286 Reorganized cugraph source directory
- PR #306 Integrated nvgraph to libcugraph.so (libnvgraph_rapids.so will not be built anymore).
- PR #306 Updated python test files to run pytest with all four RMM configurations.
- PR #321 Added check routines for input graph data vertex IDs and offsets (cugraph currently supports only 32-bit integers).
- PR #333 Various general improvements at the library level

## Bug Fixes
- PR #283 Automerge fix
- PR #291 Fixed a RMM memory allocation failure due to duplicate copies of cnmem.o
- PR #291 Fixed a cub CsrMV call error when RMM pool allocator is used.
- PR #306 Fixed cmake warnings due to library conflicts.
- PR #311 Fixed bug in SNMG degree causing failure for three gpus
- PR #309 Update conda build recipes
- PR #314 Added datasets to gitignore
- PR #322 Updates to accommodate new cudf include file locations
- PR #324 Fixed crash in WeakCC for larger graph and added adj matrix symmetry check
- PR #327 Implemented a temporary fix for the build failure due to gunrock updates.
- PR #345 Updated CMakeLists.txt to apply RUNPATH to transitive dependencies.
- PR #350 Configure Sphinx to render params correctly
- PR #359 Updates to remove libboost_system as a runtime dependency on libcugraph.so


# cuGraph 0.7.0 (10 May 2019)

## New Features
- PR #195 Added Graph.get_two_hop_neighbors() method
- PR #195 Updated Jaccard and Weighted Jaccard to accept lists of vertex pairs to compute for
- PR #202 Added methods to compute the overlap coefficient and weighted overlap coefficient
- PR #230 SNMG SPMV and helpers functions
- PR #210 Expose degree calculation kernel via python API
- PR #220 Added bindings for Nvgraph triangle counting
- PR #234 Added bindings for renumbering, modify renumbering to use RMM
- PR #246 Added bindings for subgraph extraction
- PR #250 Add local build script to mimic gpuCI
- PR #261 Add docs build script to cuGraph
- PR #301 Added build.sh script, updated CI scripts and documentation

## Improvements
- PR #157 Removed cudatoolkit dependency in setup.py
- PR #185 Update docs version
- PR #194 Open source nvgraph in cugraph repository #194
- PR #190 Added a copy option in graph creation
- PR #196 Fix typos in readme intro
- PR #207 mtx2csv script
- PR #203 Added small datasets directly in the repo
- PR #215 Simplified get_rapids_dataset_root_dir(), set a default value for the root dir
- PR #233 Added csv datasets and edited test to use cudf for reading graphs
- PR #247 Added some documentation for renumbering
- PR #252 cpp test upgrades for more convenient testing on large input
- PR #264 Add cudatoolkit conda dependency
- PR #267 Use latest release version in update-version CI script
- PR #270 Updated the README.md and CONTRIBUTING.md files
- PR #281 Updated README with algorithm list


## Bug Fixes
- PR #256 Add pip to the install, clean up conda instructions
- PR #253 Add rmm to conda configuration
- PR #226 Bump cudf dependencies to 0.7
- PR #169 Disable terminal output in sssp
- PR #191 Fix double upload bug
- PR #181 Fixed crash/rmm free error when edge values provided
- PR #193 Fixed segfault when egde values not provided
- PR #190 Fixed a memory reference counting error between cudf & cugraph
- PR #190 Fixed a language level warning (cython)
- PR #214 Removed throw exception from dtor in TC
- PR #211 Remove hardcoded dataset paths, replace with build var that can be overridden with an env var
- PR #206 Updated versions in conda envs
- PR #218 Update c_graph.pyx
- PR #224 Update erroneous comments in overlap_wrapper.pyx, woverlap_wrapper.pyx, test_louvain.py, and spectral_clustering.pyx
- PR #220 Fixed bugs in Nvgraph triangle counting
- PR #232 Fixed memory leaks in managing cudf columns.
- PR #236 Fixed issue with v0.7 nightly yml environment file.  Also updated the README to remove pip
- PR #239 Added a check to prevent a cugraph object to store two different graphs.
- PR #244 Fixed issue with nvgraph's subgraph extraction if the first vertex in the vertex list is not incident on an edge in the extracted graph
- PR #249 Fix oudated cuDF version in gpu/build.shi
- PR #262 Removed networkx conda dependency for both build and runtime
- PR #271 Removed nvgraph conda dependency
- PR #276 Removed libgdf_cffi import from bindings
- PR #288 Add boost as a conda dependency

# cuGraph 0.6.0 (22 Mar 2019)

## New Features

- PR #73 Weighted Jaccard bindings
- PR #41 RMAT graph bindings
- PR #43 Louvain binings
- PR #44 SSSP bindings
- PR #47 BSF bindings
- PR #53 New Repo structure
- PR #67 RMM Integration with rmm as as submodule
- PR #82 Spectral Clustering bindings
- PR #82 Clustering metrics binding
- PR #85 Helper functions on python Graph object
- PR #106 Add gpu/build.sh file for gpuCI

## Improvements

- PR #50 Reorganize directory structure to match cuDF
- PR #85 Deleted setup.py and setup.cfg which had been replaced
- PR #95 Code clean up
- PR #96 Relocated mmio.c and mmio.h (external files) to thirdparty/mmio
- PR #97 Updated python tests to speed them up
- PR #100 Added testing for returned vertex and edge identifiers
- PR #105 Updated python code to follow PEP8 (fixed flake8 complaints)
- PR #121 Cleaned up READEME file
- PR #130 Update conda build recipes
- PR #144 Documentation for top level functions

## Bug Fixes

- PR #48 ABI Fixes
- PR #72 Bug fix for segfault issue getting transpose from adjacency list
- PR #105 Bug fix for memory leaks and python test failures
- PR #110 Bug fix for segfault calling Louvain with only edge list
- PR #115 Fixes for changes in cudf 0.6, pick up RMM from cudf instead of thirdpary
- PR #116 Added netscience.mtx dataset to datasets.tar.gz
- PR #120 Bug fix for segfault calling spectral clustering with only edge list
- PR #123 Fixed weighted Jaccard to assume the input weights are given as a cudf.Series
- PR #152 Fix conda package version string
- PR #160 Added additional link directory to support building on CentOS-7
- PR #221 Moved two_hop_neighbors.cuh to src folder to prevent it being installed
- PR #223 Fixed compiler warning in cpp/src/cugraph.cu
- PR #284 Commented out unit test code that fails due to a cudf bug


# cuGraph 0.5.0 (28 Jan 2019)<|MERGE_RESOLUTION|>--- conflicted
+++ resolved
@@ -26,13 +26,10 @@
 - PR #975 Upgrade GitHub template
 - PR #976 Fix error in Graph.edges(), update cuDF rename() calls
 - PR #977 Update force_atlas2 to call on_train_end after iterating
-<<<<<<< HEAD
 - PR #980 Replace nvgraph Spectral Clustering (SC) functionality with RAFT SC
-=======
 - PR #987 Move graph out of experimental namespace
 - PR #984 Removing codecov until we figure out how to interpret failures that block CI
 - PR #985 Add raft handle to BFS, BC and edge BC
->>>>>>> 03b0be5b
 
 ## Bug Fixes
 - PR #936 Update Force Atlas 2 doc and wrapper
