--- conflicted
+++ resolved
@@ -1,11 +1,8 @@
 # cuGraph 0.17.0 (Date TBD)
 
 ## New Features
-<<<<<<< HEAD
+- PR #1245 Add functions to add pandas and numpy compatibility
 - PR #1260 Add katz_centrality mnmg wrapper
-=======
-- PR #1245 Add functions to add pandas and numpy compatibility
->>>>>>> 3fcefedd
 
 ## Improvements
 - PR #1227 Pin cmake policies to cmake 3.17 version
