# cuGraph 0.15.0 (Date TBD)

## New Features
- PR #940 Add MG Batch BC
- PR #937 Add wrapper for gunrock HITS algorithm
- PR #939 Updated Notebooks to include new features and benchmarks
- PR #944 MG pagerank (dask)
- PR #947 MG pagerank (CUDA)
- PR #826 Bipartite Graph python API
- PR #963 Renumbering refactor, add multi GPU support
- PR #964 MG BFS (CUDA)
- PR #990 MG Consolidation
- PR #993 Add persistent Handle for Comms
- PR #979 Add hypergraph implementation to convert DataFrames into Graphs
- PR #1010 MG BFS (dask)
- PR #1018 MG personalized pagerank
- PR #1047 Updated select tests to use new dataset list that includes asymmetric directed graph

## Improvements
- PR #898 Add Edge Betweenness Centrality, and endpoints to BC
- PR #913 Eliminate `rmm.device_array` usage
- PR #903 Add short commit hash to conda package
- PR #920 modify bfs test, update graph number_of_edges, update storage of transposedAdjList in Graph
- PR #933 Update mg_degree to use raft, add python tests
- PR #930 rename test_utils.h to utilities/test_utils.hpp and remove thrust dependency
- PR #934 Update conda dev environment.yml dependencies to 0.15
- PR #942 Removed references to deprecated RMM headers.
- PR #941 Regression python/cudf fix
- PR #945 Simplified benchmark --no-rmm-reinit option, updated default options
- PR #946 Install meta packages for dependencies
- PR #952 Updated get_test_data.sh to also (optionally) download and install datasets for benchmark runs
- PR #953 fix setting RAFT_DIR from the RAFT_PATH env var
- PR #954 Update cuGraph error handling to use RAFT
- PR #968 Add build script for CI benchmark integration
- PR #959 Add support for uint32_t and int64_t types for BFS (cpp side)
- PR #962 Update dask pagerank
- PR #975 Upgrade GitHub template
- PR #976 Fix error in Graph.edges(), update cuDF rename() calls
- PR #977 Update force_atlas2 to call on_train_end after iterating
- PR #980 Replace nvgraph Spectral Clustering (SC) functionality with RAFT SC
- PR #987 Move graph out of experimental namespace
- PR #984 Removing codecov until we figure out how to interpret failures that block CI
- PR #985 Add raft handle to BFS, BC and edge BC
- PR #991 Update conda upload versions for new supported CUDA/Python
- PR #988 Add clang and clang tools to the conda env
- PR #997 Update setup.cfg to run pytests under cugraph tests directory only
- PR #1007 Add tolerance support to MG Pagerank and fix
- PR #1009 Update benchmarks script to include requirements used
- PR #1014 Fix benchmarks script variable name
- PR #1021 Update cuGraph to use RAFT CUDA utilities
- PR #1019 Remove deprecated CUDA library calls
- PR #1024 Updated condata environment YML files
- PR #1026 update chunksize for mnmg, remove files and unused code
- PR #1028 Update benchmarks script to use ASV_LABEL
- PR #1030 MG directory org and documentation
- PR #1020 Updated Louvain to honor max_level, ECG now calls Louvain for 1 level, then full run.
- PR #1031 MG notebook
- PR #1034 Expose resolution (gamma) parameter in Louvain
- PR #1037 Centralize test main function and replace usage of deprecated `cnmem_memory_resource`
- PR #1041 Use S3 bucket directly for benchmark plugin
<<<<<<< HEAD
- PR #1056 Fix MG BFS performance
=======
- PR #1062 Compute max_vertex_id in mnmg local data computation
>>>>>>> 01132a48
- PR #1068 Remove unused thirdparty code

## Bug Fixes
- PR #936 Update Force Atlas 2 doc and wrapper
- PR #938 Quote conda installs to avoid bash interpretation
- PR #966 Fix build error (debug mode)
- PR #983 Fix offset calculation in COO to CSR
- PR #989: Fix issue with incorrect docker image being used in local build script
- PR #992 Fix unrenumber of predecessor
- PR #1008 Fix for cudf updates disabling iteration of Series/Columns/Index
- PR #1012 Fix Local build script README
- PR #1017 Fix more mg bugs
- PR #1022 Fix support for using a cudf.DataFrame with a MG graph
- PR #1025: Explicitly skip raft test folder for pytest 6.0.0
- PR #1027 Fix documentation
- PR #1033 Fix reparition error in big datasets, updated coroutine, fixed warnings
- PR #1036 Fixed benchmarks for new renumbering API, updated comments, added quick test-only benchmark run to CI
- PR #1040 Fix spectral clustering renumbering issue
- PR #1057 Updated raft dependency to pull fixes on cusparse selection in CUDA 11
- PR #1066 Update cugunrock to not build for unsupported CUDA architectures
- PR #1069 Fixed CUDA 11 Pagerank crash, by replacing CUB's SpMV with raft's.

# cuGraph 0.14.0 (03 Jun 2020)

## New Features
- PR #756 Add Force Atlas 2 layout
- PR #822 Added new functions in python graph class, similar to networkx
- PR #840 MG degree
- PR #875 UVM notebook
- PR #881 Raft integration infrastructure

## Improvements
- PR #917 Remove gunrock option from Betweenness Centrality
- PR #764 Updated sssp and bfs with GraphCSR, removed gdf_column, added nullptr weights test for sssp
- PR #765 Remove gdf_column from connected components
- PR #780 Remove gdf_column from cuhornet features
- PR #781 Fix compiler argument syntax for ccache
- PR #782 Use Cython's `new_build_ext` (if available)
- PR #788 Added options and config file to enable codecov
- PR #793 Fix legacy cudf imports/cimports
- PR #798 Edit return graph type in algorithms return graphs
- PR #799 Refactored graph class with RAII
- PR #802 Removed use of gdf_column from db code
- PR #803 Enable Ninja build
- PR #804 Cythonize in parallel
- PR #807 Updating the Python docs
- PR #817 Add native Betweenness Centrality with sources subset
- PR #818 Initial version of new "benchmarks" folder
- PR #820 MG infra and all-gather smoke test
- PR #823 Remove gdf column from nvgraph
- PR #829 Updated README and CONTRIBUTIOIN docs
- PR #831 Updated Notebook - Added K-Truss, ECG, and Betweenness Centrality
- PR #832 Removed RMM ALLOC from db subtree
- PR #833 Update graph functions to use new Graph class
- PR #834 Updated local gpuci build
- PR #836 Remove SNMG code
- PR #845 Add .clang-format & format all files
- PR #859 Updated main docs
- PR #862 Katz Centrality : Auto calculation of alpha parameter if set to none
- PR #865 Added C++ docs
- PR #866 Use RAII graph class in KTruss
- PR #867 Updates to support the latest flake8 version
- PR #874 Update setup.py to use custom clean command
- PR #876 Add BFS C++ tests
- PR #878 Updated build script
- PR #887 Updates test to common datasets
- PR #879 Add docs build script to repository
- PR #880 Remove remaining gdf_column references
- PR #882 Add Force Atlas 2 to benchmarks
- PR #891 A few gdf_column stragglers
- PR #893 Add external_repositories dir and raft symlink to .gitignore
- PR #897 Remove RMM ALLOC calls
- PR #899 Update include paths to remove deleted cudf headers
- PR #906 Update Louvain notebook
- PR #948 Move doc customization scripts to Jenkins

## Bug Fixes
- PR #927 Update scikit learn dependency
- PR #916 Fix CI error on Force Atlas 2 test
- PR #763 Update RAPIDS conda dependencies to v0.14
- PR #795 Fix some documentation
- PR #800 Fix bfs error in optimization path
- PR #825 Fix outdated CONTRIBUTING.md
- PR #827 Fix indexing CI errors due to cudf updates
- PR #844 Fixing tests, converting __getitem__ calls to .iloc
- PR #851 Removed RMM from tests
- PR #852 Fix BFS Notebook
- PR #855 Missed a file in the original SNMG PR
- PR #860 Fix all Notebooks
- PR #870 Fix Louvain
- PR #889 Added missing conftest.py file to benchmarks dir
- PR #896 mg dask infrastructure fixes
- PR #907 Fix bfs directed missing vertices
- PR #911 Env and changelog update
- PR #923 Updated pagerank with @afender 's temp fix for double-free crash
- PR #928 Fix scikit learn test install to work with libgcc-ng 7.3
- PR 935 Merge
- PR #956 Use new gpuCI image in local build script

# cuGraph 0.13.0 (31 Mar 2020)

## New Features
- PR #736 cuHornet KTruss integration
- PR #735 Integration gunrock's betweenness centrality
- PR #760 cuHornet Weighted KTruss

## Improvements
- PR #688 Cleanup datasets after testing on gpuCI
- PR #694 Replace the expensive cudaGetDeviceProperties call in triangle counting with cheaper cudaDeviceGetAttribute calls
- PR #701 Add option to filter datasets and tests when run from CI
- PR #715 Added new YML file for CUDA 10.2
- PR #719 Updated docs to remove CUDA 9.2 and add CUDA 10.2
- PR #720 Updated error messages
- PR #722 Refactor graph to remove gdf_column
- PR #723 Added notebook testing to gpuCI gpu build
- PR #734 Updated view_edge_list for Graph, added unrenumbering test, fixed column access issues
- PR #738 Move tests directory up a level
- PR #739 Updated Notebooks
- PR #740 added utility to extract paths from SSSP/BFS results
- PR #742 Rremove gdf column from jaccard
- PR #741 Added documentation for running and adding new benchmarks and shell script to automate
- PR #747 updated viewing of graph, datatypecasting and two hop neighbor unrenumbering for multi column
- PR #766 benchmark script improvements/refactorings: separate ETL steps, averaging, cleanup

## Bug Fixes
- PR #697 Updated versions in conda environments.
- PR #692 Add check after opening golden result files in C++ Katz Centrality tests.
- PR #702 Add libcypher include path to target_include_directories
- PR #716 Fixed bug due to disappearing get_column_data_ptr function in cudf
- PR #726 Fixed SSSP notebook issues in last cell
- PR #728 Temporary fix for dask attribute error issue
- PR #733 Fixed multi-column renumbering issues with indexes
- PR #746 Dask + Distributed 2.12.0+
- PR #753 ECG Error
- PR #758 Fix for graph comparison failure
- PR #761 Added flag to not treat deprecation warnings as errors, for now
- PR #771 Added unrenumbering in wcc and scc. Updated tests to compare vertices of largest component
- PR #774 Raise TypeError if a DiGraph is used with spectral*Clustering()

# cuGraph 0.12.0 (04 Feb 2020)

## New Features
- PR #628 Add (Di)Graph constructor from Multi(Di)Graph
- PR #630 Added ECG clustering
- PR #636 Added Multi-column renumbering support

## Improvements
- PR #640 remove gdf_column in sssp
- PR #629 get rid of gdf_column in pagerank
- PR #641 Add codeowners
- PR #646 Skipping all tests in test_bfs_bsp.py since SG BFS is not formally supported
- PR #652 Remove gdf_column in BFS
- PR #660 enable auto renumbering
- PR #664 Added support for Louvain early termination.
- PR #667 Drop `cython` from run requirements in conda recipe
- PR #666 Incorporate multicolumn renumbering in python graph class for Multi(Di)Graph
- PR #685 Avoid deep copy in index reset

## Bug Fixes
- PR #634 renumber vertex ids passed in analytics
- PR #649 Change variable names in wjaccard and woverlap to avoid exception
- PR #651 fix cudf error in katz wrapper and test nstart
- PR #663 Replaced use of cudf._lib.gdf_dtype_from_value based on cudf refactoring
- PR #670 Use cudf pandas version
- PR #672 fix snmg pagerank based on cudf Buffer changes
- PR #681 fix column length mismatch cudf issue
- PR #684 Deprecated cudf calls
- PR #686 Balanced cut fix
- PR #689 Check graph input type, disable Multi(Di)Graph, add cugraph.from_cudf_edgelist


# cuGraph 0.11.0 (11 Dec 2019)

## New Features
- PR #588 Python graph class and related changes
- PR #630 Adds ECG clustering functionality

## Improvements
- PR #569 Added exceptions
- PR #554 Upgraded namespace so that cugraph can be used for the API.
- PR #564 Update cudf type aliases
- PR #562 Remove pyarrow dependency so we inherit the one cudf uses
- PR #576 Remove adj list conversion automation from c++
- PR #587 API upgrade
- PR #585 Remove BUILD_ABI references from CI scripts
- PR #591 Adding initial GPU metrics to benchmark utils
- PR #599 Pregel BFS
- PR #601 add test for type conversion, edit createGraph_nvgraph
- PR #614 Remove unused CUDA conda labels
- PR #616 Remove c_ prefix
- PR #618 Updated Docs
- PR #619 Transition guide

## Bug Fixes
- PR #570 Temporarily disabling 2 DB tests
- PR #573 Fix pagerank test and symmetrize for cudf 0.11
- PR #574 dev env update
- PR #580 Changed hardcoded test output file to a generated tempfile file name
- PR #595 Updates to use the new RMM Python reinitialize() API
- PR #625 use destination instead of target when adding edgelist

# cuGraph 0.10.0 (16 Oct 2019)


## New Features
- PR #469 Symmetrize a COO
- PR #477 Add cuHornet as a submodule
- PR #483 Katz Centrality
- PR #524 Integrated libcypher-parser conda package into project.
- PR #493 Added C++ findMatches operator for OpenCypher query.
- PR #527 Add testing with asymmetric graph (where appropriate)
- PR #520 KCore and CoreNumber
- PR #496 Gunrock submodule + SM prelimis.
- PR #575 Added updated benchmark files that use new func wrapper pattern and asvdb

## Improvements
- PR #466 Add file splitting test; Update to reduce dask overhead
- PR #468 Remove unnecessary print statement
- PR #464 Limit initial RMM pool allocator size to 128mb so pytest can run in parallel
- PR #474 Add csv file writing, lazy compute - snmg pagerank
- PR #481 Run bfs on unweighted graphs when calling sssp
- PR #491 Use YYMMDD tag in nightly build
- PR #487 Add woverlap test, add namespace in snmg COO2CSR
- PR #531 Use new rmm python package

## Bug Fixes
- PR #458 Fix potential race condition in SSSP
- PR #471 Remove nvidia driver installation from ci/cpu/build.sh
- PR #473 Re-sync cugraph with cudf (cudf renamed the bindings directory to _lib).
- PR #480 Fixed DASK CI build script
- PR #478 Remove requirements and setup for pi
- PR #495 Fixed cuhornet and cmake for Turing cards
- PR #489 Handle negative vertex ids in renumber
- PR #519 Removed deprecated cusparse calls
- PR #522 Added the conda dev env file for 10.1
- PR #525 Update build scripts and YYMMDD tagging for nightly builds
- PR #548 Added missing cores documentation
- PR #556 Fixed recursive remote options for submodules
- PR #559 Added RMM init check so RMM free APIs are not called if not initialized


# cuGraph 0.9.0 (21 Aug 2019)

## New Features
- PR #361 Prototypes for cusort functions
- PR #357 Pagerank cpp API
- PR #366 Adds graph.degrees() function returning both in and out degree.
- PR #380 First implemention of cusort - SNMG key/value sorting
- PR #416 OpenCypher: Added C++ implementation of db_object class and assorted other classes
- PR #411 Integrate dask-cugraph in cugraph
- PR #411 Integrate dask-cugraph in cugraph #411
- PR #418 Update cusort to handle SNMG key-only sorting
- PR #423 Add Strongly Connected Components (GEMM); Weakly CC updates;
- PR #437 Streamline CUDA_REL environment variable
- PR #449 Fix local build generated file ownerships
- PR #454 Initial version of updated script to run benchmarks


## Improvements
- PR #353 Change snmg python wrapper in accordance to cpp api
- PR #362 Restructured python/cython directories and files.
- PR #365 Updates for setting device and vertex ids for snmg pagerank
- PR #383 Exposed MG pagerank solver parameters
- PR #399 Example Prototype of Strongly Connected Components using primitives
- PR #419 Version test
- PR #420 drop duplicates, remove print, compute/wait read_csv in pagerank.py
- PR #439 More efficient computation of number of vertices from edge list
- PR #445 Update view_edge_list, view_adj_list, and view_transposed_adj_list to return edge weights.
- PR #450 Add a multi-GPU section in cuGraph documentation.

## Bug Fixes
- PR #368 Bump cudf dependency versions for cugraph conda packages
- PR #354 Fixed bug in building a debug version
- PR #360 Fixed bug in snmg coo2csr causing intermittent test failures.
- PR #364 Fixed bug building or installing cugraph when conda isn't installed
- PR #375 Added a function to initialize gdf columns in cugraph #375
- PR #378 cugraph was unable to import device_of_gpu_pointer
- PR #384 Fixed bug in snmg coo2csr causing error in dask-cugraph tests.
- PR #382 Disabled vertex id check to allow Azure deployment
- PR #410 Fixed overflow error in SNMG COO2CSR
- PR #395 run omp_ge_num_threads in a parallel context
- PR #412 Fixed formatting issues in cuGraph documentation.
- PR #413 Updated python build instructions.
- PR #414 Add weights to wjaccrd.py
- PR #436 Fix Skip Test Functionality
- PR #438 Fix versions of packages in build script and conda yml
- PR #441 Import cudf_cpp.pxd instead of duplicating cudf definitions.
- PR #441 Removed redundant definitions of python dictionaries and functions.
- PR #442 Updated versions in conda environments.
- PR #442 Added except + to cython bindings to C(++) functions.
- PR #443 Fix accuracy loss issue for snmg pagerank
- PR #444 Fix warnings in strongly connected components
- PR #446 Fix permission for source (-x) and script (+x) files.
- PR #448 Import filter_unreachable
- PR #453 Re-sync cugraph with cudf (dependencies, type conversion & scatter functions).
- PR #463 Remove numba dependency and use the one from cudf

# cuGraph 0.8.0 (27 June 2019)

## New Features
- PR #287 SNMG power iteration step1
- PR #297 SNMG degree calculation
- PR #300 Personalized Page Rank
- PR #302 SNMG CSR Pagerank (cuda/C++)
- PR #315 Weakly Connected Components adapted from cuML (cuda/C++)
- PR #323 Add test skipping function to build.sh
- PR #308 SNMG python wrapper for pagerank
- PR #321 Added graph initialization functions for NetworkX compatibility.
- PR #332 Added C++ support for strings in renumbering function
- PR #325 Implement SSSP with predecessors (cuda/C++)
- PR #331 Python bindings and test for Weakly Connected Components.
- PR #339 SNMG COO2CSR (cuda/C++)
- PR #341 SSSP with predecessors (python) and function for filtering unreachable nodes in the traversal
- PR #348 Updated README for release

## Improvements
- PR #291 nvGraph is updated to use RMM instead of directly invoking cnmem functions.
- PR #286 Reorganized cugraph source directory
- PR #306 Integrated nvgraph to libcugraph.so (libnvgraph_rapids.so will not be built anymore).
- PR #306 Updated python test files to run pytest with all four RMM configurations.
- PR #321 Added check routines for input graph data vertex IDs and offsets (cugraph currently supports only 32-bit integers).
- PR #333 Various general improvements at the library level

## Bug Fixes
- PR #283 Automerge fix
- PR #291 Fixed a RMM memory allocation failure due to duplicate copies of cnmem.o
- PR #291 Fixed a cub CsrMV call error when RMM pool allocator is used.
- PR #306 Fixed cmake warnings due to library conflicts.
- PR #311 Fixed bug in SNMG degree causing failure for three gpus
- PR #309 Update conda build recipes
- PR #314 Added datasets to gitignore
- PR #322 Updates to accommodate new cudf include file locations
- PR #324 Fixed crash in WeakCC for larger graph and added adj matrix symmetry check
- PR #327 Implemented a temporary fix for the build failure due to gunrock updates.
- PR #345 Updated CMakeLists.txt to apply RUNPATH to transitive dependencies.
- PR #350 Configure Sphinx to render params correctly
- PR #359 Updates to remove libboost_system as a runtime dependency on libcugraph.so


# cuGraph 0.7.0 (10 May 2019)

## New Features
- PR #195 Added Graph.get_two_hop_neighbors() method
- PR #195 Updated Jaccard and Weighted Jaccard to accept lists of vertex pairs to compute for
- PR #202 Added methods to compute the overlap coefficient and weighted overlap coefficient
- PR #230 SNMG SPMV and helpers functions
- PR #210 Expose degree calculation kernel via python API
- PR #220 Added bindings for Nvgraph triangle counting
- PR #234 Added bindings for renumbering, modify renumbering to use RMM
- PR #246 Added bindings for subgraph extraction
- PR #250 Add local build script to mimic gpuCI
- PR #261 Add docs build script to cuGraph
- PR #301 Added build.sh script, updated CI scripts and documentation

## Improvements
- PR #157 Removed cudatoolkit dependency in setup.py
- PR #185 Update docs version
- PR #194 Open source nvgraph in cugraph repository #194
- PR #190 Added a copy option in graph creation
- PR #196 Fix typos in readme intro
- PR #207 mtx2csv script
- PR #203 Added small datasets directly in the repo
- PR #215 Simplified get_rapids_dataset_root_dir(), set a default value for the root dir
- PR #233 Added csv datasets and edited test to use cudf for reading graphs
- PR #247 Added some documentation for renumbering
- PR #252 cpp test upgrades for more convenient testing on large input
- PR #264 Add cudatoolkit conda dependency
- PR #267 Use latest release version in update-version CI script
- PR #270 Updated the README.md and CONTRIBUTING.md files
- PR #281 Updated README with algorithm list


## Bug Fixes
- PR #256 Add pip to the install, clean up conda instructions
- PR #253 Add rmm to conda configuration
- PR #226 Bump cudf dependencies to 0.7
- PR #169 Disable terminal output in sssp
- PR #191 Fix double upload bug
- PR #181 Fixed crash/rmm free error when edge values provided
- PR #193 Fixed segfault when egde values not provided
- PR #190 Fixed a memory reference counting error between cudf & cugraph
- PR #190 Fixed a language level warning (cython)
- PR #214 Removed throw exception from dtor in TC
- PR #211 Remove hardcoded dataset paths, replace with build var that can be overridden with an env var
- PR #206 Updated versions in conda envs
- PR #218 Update c_graph.pyx
- PR #224 Update erroneous comments in overlap_wrapper.pyx, woverlap_wrapper.pyx, test_louvain.py, and spectral_clustering.pyx
- PR #220 Fixed bugs in Nvgraph triangle counting
- PR #232 Fixed memory leaks in managing cudf columns.
- PR #236 Fixed issue with v0.7 nightly yml environment file.  Also updated the README to remove pip
- PR #239 Added a check to prevent a cugraph object to store two different graphs.
- PR #244 Fixed issue with nvgraph's subgraph extraction if the first vertex in the vertex list is not incident on an edge in the extracted graph
- PR #249 Fix oudated cuDF version in gpu/build.shi
- PR #262 Removed networkx conda dependency for both build and runtime
- PR #271 Removed nvgraph conda dependency
- PR #276 Removed libgdf_cffi import from bindings
- PR #288 Add boost as a conda dependency

# cuGraph 0.6.0 (22 Mar 2019)

## New Features

- PR #73 Weighted Jaccard bindings
- PR #41 RMAT graph bindings
- PR #43 Louvain binings
- PR #44 SSSP bindings
- PR #47 BSF bindings
- PR #53 New Repo structure
- PR #67 RMM Integration with rmm as as submodule
- PR #82 Spectral Clustering bindings
- PR #82 Clustering metrics binding
- PR #85 Helper functions on python Graph object
- PR #106 Add gpu/build.sh file for gpuCI

## Improvements

- PR #50 Reorganize directory structure to match cuDF
- PR #85 Deleted setup.py and setup.cfg which had been replaced
- PR #95 Code clean up
- PR #96 Relocated mmio.c and mmio.h (external files) to thirdparty/mmio
- PR #97 Updated python tests to speed them up
- PR #100 Added testing for returned vertex and edge identifiers
- PR #105 Updated python code to follow PEP8 (fixed flake8 complaints)
- PR #121 Cleaned up READEME file
- PR #130 Update conda build recipes
- PR #144 Documentation for top level functions

## Bug Fixes

- PR #48 ABI Fixes
- PR #72 Bug fix for segfault issue getting transpose from adjacency list
- PR #105 Bug fix for memory leaks and python test failures
- PR #110 Bug fix for segfault calling Louvain with only edge list
- PR #115 Fixes for changes in cudf 0.6, pick up RMM from cudf instead of thirdpary
- PR #116 Added netscience.mtx dataset to datasets.tar.gz
- PR #120 Bug fix for segfault calling spectral clustering with only edge list
- PR #123 Fixed weighted Jaccard to assume the input weights are given as a cudf.Series
- PR #152 Fix conda package version string
- PR #160 Added additional link directory to support building on CentOS-7
- PR #221 Moved two_hop_neighbors.cuh to src folder to prevent it being installed
- PR #223 Fixed compiler warning in cpp/src/cugraph.cu
- PR #284 Commented out unit test code that fails due to a cudf bug


# cuGraph 0.5.0 (28 Jan 2019)<|MERGE_RESOLUTION|>--- conflicted
+++ resolved
@@ -58,11 +58,8 @@
 - PR #1034 Expose resolution (gamma) parameter in Louvain
 - PR #1037 Centralize test main function and replace usage of deprecated `cnmem_memory_resource`
 - PR #1041 Use S3 bucket directly for benchmark plugin
-<<<<<<< HEAD
 - PR #1056 Fix MG BFS performance
-=======
 - PR #1062 Compute max_vertex_id in mnmg local data computation
->>>>>>> 01132a48
 - PR #1068 Remove unused thirdparty code
 
 ## Bug Fixes
