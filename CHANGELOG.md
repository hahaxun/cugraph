# cuGraph 0.12.0 (Date TBD)

## New Features
- PR #628 Add (Di)Graph constructor from Multi(Di)Graph
- PR #630 Added ECG clustering
- PR #636 Added Multi-column renumbering support

## Improvements
- PR #640 remove gdf_column in sssp 
- PR #629 get rid of gdf_column in pagerank 
- PR #641 Add codeowners
- PR #646 Skipping all tests in test_bfs_bsp.py since SG BFS is not formally supported
- PR #652 Remove gdf_column in BFS
- PR #660 enable auto renumbering
<<<<<<< HEAD
- PR #666 Incorporate multicolumn renumbering in python graph class for Multi(Di)Graph
=======
- PR #664 Added support for Louvain early termination.
- PR #667 Drop `cython` from run requirements in conda recipe
>>>>>>> 685017c9

## Bug Fixes
- PR #634 renumber vertex ids passed in analytics
- PR #649 Change variable names in wjaccard and woverlap to avoid exception
- PR #651 fix cudf error in katz wrapper and test nstart
- PR #663 Replaced use of cudf._lib.gdf_dtype_from_value based on cudf refactoring
- PR #672 fix snmg pagerank based on cudf Buffer changes
- PR #681 fix column length mismatch cudf issue

# cuGraph 0.11.0 (11 Dec 2019)

## New Features
- PR #588 Python graph class and related changes
- PR #630 Adds ECG clustering functionality

## Improvements
- PR #569 Added exceptions
- PR #554 Upgraded namespace so that cugraph can be used for the API.
- PR #564 Update cudf type aliases
- PR #562 Remove pyarrow dependency so we inherit the one cudf uses
- PR #576 Remove adj list conversion automation from c++
- PR #587 API upgrade
- PR #585 Remove BUILD_ABI references from CI scripts
- PR #591 Adding initial GPU metrics to benchmark utils
- PR #599 Pregel BFS
- PR #601 add test for type conversion, edit createGraph_nvgraph
- PR #614 Remove unused CUDA conda labels
- PR #616 Remove c_ prefix
- PR #618 Updated Docs
- PR #619 Transition guide

## Bug Fixes
- PR #570 Temporarily disabling 2 DB tests
- PR #573 Fix pagerank test and symmetrize for cudf 0.11
- PR #574 dev env update
- PR #580 Changed hardcoded test output file to a generated tempfile file name
- PR #595 Updates to use the new RMM Python reinitialize() API
- PR #625 use destination instead of target when adding edgelist

# cuGraph 0.10.0 (16 Oct 2019)


## New Features
- PR #469 Symmetrize a COO
- PR #477 Add cuHornet as a submodule
- PR #483 Katz Centrality
- PR #524 Integrated libcypher-parser conda package into project.
- PR #493 Added C++ findMatches operator for OpenCypher query.
- PR #527 Add testing with asymmetric graph (where appropriate)
- PR #520 KCore and CoreNumber
- PR #496 Gunrock submodule + SM prelimis.
- PR #575 Added updated benchmark files that use new func wrapper pattern and asvdb

## Improvements
- PR #466 Add file splitting test; Update to reduce dask overhead
- PR #468 Remove unnecessary print statement
- PR #464 Limit initial RMM pool allocator size to 128mb so pytest can run in parallel
- PR #474 Add csv file writing, lazy compute - snmg pagerank
- PR #481 Run bfs on unweighted graphs when calling sssp
- PR #491 Use YYMMDD tag in nightly build
- PR #487 Add woverlap test, add namespace in snmg COO2CSR
- PR #531 Use new rmm python package

## Bug Fixes
- PR #458 Fix potential race condition in SSSP
- PR #471 Remove nvidia driver installation from ci/cpu/build.sh
- PR #473 Re-sync cugraph with cudf (cudf renamed the bindings directory to _lib).
- PR #480 Fixed DASK CI build script
- PR #478 Remove requirements and setup for pi
- PR #495 Fixed cuhornet and cmake for Turing cards
- PR #489 Handle negative vertex ids in renumber
- PR #519 Removed deprecated cusparse calls
- PR #522 Added the conda dev env file for 10.1
- PR #525 Update build scripts and YYMMDD tagging for nightly builds
- PR #548 Added missing cores documentation
- PR #556 Fixed recursive remote options for submodules
- PR #559 Added RMM init check so RMM free APIs are not called if not initialized


# cuGraph 0.9.0 (21 Aug 2019)

## New Features
- PR #361 Prototypes for cusort functions
- PR #357 Pagerank cpp API
- PR #366 Adds graph.degrees() function returning both in and out degree.
- PR #380 First implemention of cusort - SNMG key/value sorting
- PR #416 OpenCypher: Added C++ implementation of db_object class and assorted other classes
- PR #411 Integrate dask-cugraph in cugraph
- PR #411 Integrate dask-cugraph in cugraph #411
- PR #418 Update cusort to handle SNMG key-only sorting
- PR #423 Add Strongly Connected Components (GEMM); Weakly CC updates;
- PR #437 Streamline CUDA_REL environment variable
- PR #449 Fix local build generated file ownerships
- PR #454 Initial version of updated script to run benchmarks


## Improvements
- PR #353 Change snmg python wrapper in accordance to cpp api
- PR #362 Restructured python/cython directories and files.
- PR #365 Updates for setting device and vertex ids for snmg pagerank
- PR #383 Exposed MG pagerank solver parameters
- PR #399 Example Prototype of Strongly Connected Components using primitives
- PR #419 Version test
- PR #420 drop duplicates, remove print, compute/wait read_csv in pagerank.py
- PR #439 More efficient computation of number of vertices from edge list
- PR #445 Update view_edge_list, view_adj_list, and view_transposed_adj_list to return edge weights.
- PR #450 Add a multi-GPU section in cuGraph documentation.

## Bug Fixes
- PR #368 Bump cudf dependency versions for cugraph conda packages
- PR #354 Fixed bug in building a debug version
- PR #360 Fixed bug in snmg coo2csr causing intermittent test failures.
- PR #364 Fixed bug building or installing cugraph when conda isn't installed
- PR #375 Added a function to initialize gdf columns in cugraph #375
- PR #378 cugraph was unable to import device_of_gpu_pointer
- PR #384 Fixed bug in snmg coo2csr causing error in dask-cugraph tests.
- PR #382 Disabled vertex id check to allow Azure deployment
- PR #410 Fixed overflow error in SNMG COO2CSR
- PR #395 run omp_ge_num_threads in a parallel context
- PR #412 Fixed formatting issues in cuGraph documentation.
- PR #413 Updated python build instructions.
- PR #414 Add weights to wjaccrd.py
- PR #436 Fix Skip Test Functionality
- PR #438 Fix versions of packages in build script and conda yml
- PR #441 Import cudf_cpp.pxd instead of duplicating cudf definitions.
- PR #441 Removed redundant definitions of python dictionaries and functions.
- PR #442 Updated versions in conda environments.
- PR #442 Added except + to cython bindings to C(++) functions.
- PR #443 Fix accuracy loss issue for snmg pagerank
- PR #444 Fix warnings in strongly connected components
- PR #446 Fix permission for source (-x) and script (+x) files.
- PR #448 Import filter_unreachable
- PR #453 Re-sync cugraph with cudf (dependencies, type conversion & scatter functions).
- PR #463 Remove numba dependency and use the one from cudf

# cuGraph 0.8.0 (27 June 2019)

## New Features
- PR #287 SNMG power iteration step1
- PR #297 SNMG degree calculation
- PR #300 Personalized Page Rank
- PR #302 SNMG CSR Pagerank (cuda/C++)
- PR #315 Weakly Connected Components adapted from cuML (cuda/C++)
- PR #323 Add test skipping function to build.sh
- PR #308 SNMG python wrapper for pagerank
- PR #321 Added graph initialization functions for NetworkX compatibility.
- PR #332 Added C++ support for strings in renumbering function
- PR #325 Implement SSSP with predecessors (cuda/C++)
- PR #331 Python bindings and test for Weakly Connected Components.
- PR #339 SNMG COO2CSR (cuda/C++)
- PR #341 SSSP with predecessors (python) and function for filtering unreachable nodes in the traversal
- PR #348 Updated README for release

## Improvements
- PR #291 nvGraph is updated to use RMM instead of directly invoking cnmem functions.
- PR #286 Reorganized cugraph source directory
- PR #306 Integrated nvgraph to libcugraph.so (libnvgraph_rapids.so will not be built anymore).
- PR #306 Updated python test files to run pytest with all four RMM configurations.
- PR #321 Added check routines for input graph data vertex IDs and offsets (cugraph currently supports only 32-bit integers).
- PR #333 Various general improvements at the library level

## Bug Fixes
- PR #283 Automerge fix
- PR #291 Fixed a RMM memory allocation failure due to duplicate copies of cnmem.o
- PR #291 Fixed a cub CsrMV call error when RMM pool allocator is used.
- PR #306 Fixed cmake warnings due to library conflicts.
- PR #311 Fixed bug in SNMG degree causing failure for three gpus
- PR #309 Update conda build recipes
- PR #314 Added datasets to gitignore
- PR #322 Updates to accommodate new cudf include file locations
- PR #324 Fixed crash in WeakCC for larger graph and added adj matrix symmetry check
- PR #327 Implemented a temporary fix for the build failure due to gunrock updates.
- PR #345 Updated CMakeLists.txt to apply RUNPATH to transitive dependencies.
- PR #350 Configure Sphinx to render params correctly
- PR #359 Updates to remove libboost_system as a runtime dependency on libcugraph.so


# cuGraph 0.7.0 (10 May 2019)

## New Features
- PR #195 Added Graph.get_two_hop_neighbors() method
- PR #195 Updated Jaccard and Weighted Jaccard to accept lists of vertex pairs to compute for
- PR #202 Added methods to compute the overlap coefficient and weighted overlap coefficient
- PR #230 SNMG SPMV and helpers functions
- PR #210 Expose degree calculation kernel via python API
- PR #220 Added bindings for Nvgraph triangle counting
- PR #234 Added bindings for renumbering, modify renumbering to use RMM
- PR #246 Added bindings for subgraph extraction
- PR #250 Add local build script to mimic gpuCI
- PR #261 Add docs build script to cuGraph
- PR #301 Added build.sh script, updated CI scripts and documentation

## Improvements
- PR #157 Removed cudatoolkit dependency in setup.py
- PR #185 Update docs version
- PR #194 Open source nvgraph in cugraph repository #194
- PR #190 Added a copy option in graph creation
- PR #196 Fix typos in readme intro
- PR #207 mtx2csv script
- PR #203 Added small datasets directly in the repo
- PR #215 Simplified get_rapids_dataset_root_dir(), set a default value for the root dir
- PR #233 Added csv datasets and edited test to use cudf for reading graphs
- PR #247 Added some documentation for renumbering
- PR #252 cpp test upgrades for more convenient testing on large input
- PR #264 Add cudatoolkit conda dependency
- PR #267 Use latest release version in update-version CI script
- PR #270 Updated the README.md and CONTRIBUTING.md files
- PR #281 Updated README with algorithm list


## Bug Fixes
- PR #256 Add pip to the install, clean up conda instructions
- PR #253 Add rmm to conda configuration
- PR #226 Bump cudf dependencies to 0.7
- PR #169 Disable terminal output in sssp
- PR #191 Fix double upload bug
- PR #181 Fixed crash/rmm free error when edge values provided
- PR #193 Fixed segfault when egde values not provided
- PR #190 Fixed a memory reference counting error between cudf & cugraph
- PR #190 Fixed a language level warning (cython)
- PR #214 Removed throw exception from dtor in TC
- PR #211 Remove hardcoded dataset paths, replace with build var that can be overridden with an env var
- PR #206 Updated versions in conda envs
- PR #218 Update c_graph.pyx
- PR #224 Update erroneous comments in overlap_wrapper.pyx, woverlap_wrapper.pyx, test_louvain.py, and spectral_clustering.pyx
- PR #220 Fixed bugs in Nvgraph triangle counting
- PR #232 Fixed memory leaks in managing cudf columns.
- PR #236 Fixed issue with v0.7 nightly yml environment file.  Also updated the README to remove pip
- PR #239 Added a check to prevent a cugraph object to store two different graphs.
- PR #244 Fixed issue with nvgraph's subgraph extraction if the first vertex in the vertex list is not incident on an edge in the extracted graph
- PR #249 Fix oudated cuDF version in gpu/build.shi
- PR #262 Removed networkx conda dependency for both build and runtime
- PR #271 Removed nvgraph conda dependency
- PR #276 Removed libgdf_cffi import from bindings
- PR #288 Add boost as a conda dependency

# cuGraph 0.6.0 (22 Mar 2019)

## New Features

- PR #73 Weighted Jaccard bindings
- PR #41 RMAT graph bindings
- PR #43 Louvain binings
- PR #44 SSSP bindings
- PR #47 BSF bindings
- PR #53 New Repo structure
- PR #67 RMM Integration with rmm as as submodule
- PR #82 Spectral Clustering bindings
- PR #82 Clustering metrics binding
- PR #85 Helper functions on python Graph object
- PR #106 Add gpu/build.sh file for gpuCI

## Improvements

- PR #50 Reorganize directory structure to match cuDF
- PR #85 Deleted setup.py and setup.cfg which had been replaced
- PR #95 Code clean up
- PR #96 Relocated mmio.c and mmio.h (external files) to thirdparty/mmio
- PR #97 Updated python tests to speed them up
- PR #100 Added testing for returned vertex and edge identifiers
- PR #105 Updated python code to follow PEP8 (fixed flake8 complaints)
- PR #121 Cleaned up READEME file
- PR #130 Update conda build recipes
- PR #144 Documentation for top level functions

## Bug Fixes

- PR #48 ABI Fixes
- PR #72 Bug fix for segfault issue getting transpose from adjacency list
- PR #105 Bug fix for memory leaks and python test failures
- PR #110 Bug fix for segfault calling Louvain with only edge list
- PR #115 Fixes for changes in cudf 0.6, pick up RMM from cudf instead of thirdpary
- PR #116 Added netscience.mtx dataset to datasets.tar.gz
- PR #120 Bug fix for segfault calling spectral clustering with only edge list
- PR #123 Fixed weighted Jaccard to assume the input weights are given as a cudf.Series
- PR #152 Fix conda package version string
- PR #160 Added additional link directory to support building on CentOS-7
- PR #221 Moved two_hop_neighbors.cuh to src folder to prevent it being installed
- PR #223 Fixed compiler warning in cpp/src/cugraph.cu
- PR #284 Commented out unit test code that fails due to a cudf bug


# cuGraph 0.5.0 (28 Jan 2019)<|MERGE_RESOLUTION|>--- conflicted
+++ resolved
@@ -12,12 +12,9 @@
 - PR #646 Skipping all tests in test_bfs_bsp.py since SG BFS is not formally supported
 - PR #652 Remove gdf_column in BFS
 - PR #660 enable auto renumbering
-<<<<<<< HEAD
-- PR #666 Incorporate multicolumn renumbering in python graph class for Multi(Di)Graph
-=======
 - PR #664 Added support for Louvain early termination.
 - PR #667 Drop `cython` from run requirements in conda recipe
->>>>>>> 685017c9
+- PR #666 Incorporate multicolumn renumbering in python graph class for Multi(Di)Graph
 
 ## Bug Fixes
 - PR #634 renumber vertex ids passed in analytics
