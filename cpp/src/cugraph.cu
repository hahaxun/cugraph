<<<<<<< HEAD
// -*-c++-*-
=======
>>>>>>> b72248ce

 /*
 * Copyright (c) 2018, NVIDIA CORPORATION.  All rights reserved.
 *
 * NVIDIA CORPORATION and its licensors retain all intellectual property
 * and proprietary rights in and to this software, related documentation
 * and any modifications thereto.  Any use, reproduction, disclosure or
 * distribution of this software and related documentation without an express
 * license agreement from NVIDIA CORPORATION is strictly prohibited.
 *
 */

// Graph analytics features 
// Author: Alex Fender afender@nvidia.com

#include <cugraph.h>
#include "graph_utils.cuh"
#include "pagerank.cuh"
#include "COOtoCSR.cuh"
#include "utilities/error_utils.h"
#include "bfs.cuh"
#include "renumber.cuh"

#include <library_types.h>
#include <nvgraph/nvgraph.h>
#include <thrust/device_vector.h>

#include <rmm_utils.h>

template<typename T>
using Vector = thrust::device_vector<T, rmm_allocator<T>>;

void gdf_col_delete(gdf_column* col) {
  if (col) {
    col->size = 0; 
    if(col->data) {
      ALLOC_FREE_TRY(col->data, nullptr);
    }
#if 1
// If delete col is executed, the memory pointed by col is no longer valid and
// can be used in another memory allocation, so executing col->data = nullptr
// after delete col is dangerous, also, col = nullptr has no effect here (the
// address is passed by value, for col = nullptr should work, the input
// parameter should be gdf_column*& col (or alternatively, gdf_column** col and
// *col = nullptr also work)
    col->data = nullptr;
    delete col;
#else
    delete col;
    col->data = nullptr;
    col = nullptr;
#endif
  }
}

void gdf_col_release(gdf_column* col) {
  delete col;
}

void cpy_column_view(const gdf_column *in, gdf_column *out) {
  if (in != nullptr && out !=nullptr) {
    gdf_column_view(out, in->data, in->valid, in->size, in->dtype);
  }
}

gdf_error gdf_adj_list_view(gdf_graph *graph, const gdf_column *offsets, 
                                 const gdf_column *indices, const gdf_column *edge_data) {
  GDF_REQUIRE( offsets->null_count == 0 , GDF_VALIDITY_UNSUPPORTED );                    
  GDF_REQUIRE( indices->null_count == 0 , GDF_VALIDITY_UNSUPPORTED );
  GDF_REQUIRE( (offsets->dtype == indices->dtype), GDF_UNSUPPORTED_DTYPE );
  GDF_REQUIRE( ((offsets->dtype == GDF_INT32) || (offsets->dtype == GDF_INT64)), GDF_UNSUPPORTED_DTYPE );
  GDF_REQUIRE( (offsets->size > 0), GDF_DATASET_EMPTY ); 
  GDF_REQUIRE( (graph->adjList == nullptr) , GDF_INVALID_API_CALL);

  graph->adjList = new gdf_adj_list;
  graph->adjList->offsets = new gdf_column;
  graph->adjList->indices = new gdf_column;
  graph->adjList->ownership = 0;

  cpy_column_view(offsets, graph->adjList->offsets);
  cpy_column_view(indices, graph->adjList->indices);
  if (edge_data) {
      GDF_REQUIRE( indices->size == edge_data->size, GDF_COLUMN_SIZE_MISMATCH );
      graph->adjList->edge_data = new gdf_column;
      cpy_column_view(edge_data, graph->adjList->edge_data);
  }
  else {
    graph->adjList->edge_data = nullptr;
  }
  return GDF_SUCCESS;
}

gdf_error gdf_adj_list::get_vertex_identifiers(gdf_column *identifiers) {
  GDF_REQUIRE( offsets != nullptr , GDF_INVALID_API_CALL);
  GDF_REQUIRE( offsets->data != nullptr , GDF_INVALID_API_CALL);
  cugraph::sequence<int>((int)offsets->size-1, (int*)identifiers->data);
  return GDF_SUCCESS;
}

gdf_error gdf_adj_list::get_source_indices (gdf_column *src_indices) {
  GDF_REQUIRE( offsets != nullptr , GDF_INVALID_API_CALL);
  GDF_REQUIRE( offsets->data != nullptr , GDF_INVALID_API_CALL);
  GDF_REQUIRE( src_indices->size == indices->size, GDF_COLUMN_SIZE_MISMATCH );
  GDF_REQUIRE( src_indices->dtype == indices->dtype, GDF_UNSUPPORTED_DTYPE );
  GDF_REQUIRE( src_indices->size > 0, GDF_DATASET_EMPTY ); 
  cugraph::offsets_to_indices<int>((int*)offsets->data, offsets->size-1, (int*)src_indices->data);

  return GDF_SUCCESS;
}

gdf_error gdf_renumber_vertices(const gdf_column *src, const gdf_column *dst,
				gdf_column **src_renumbered, gdf_column **dst_renumbered,
				gdf_column **numbering_map) {

  GDF_REQUIRE( src->size == dst->size, GDF_COLUMN_SIZE_MISMATCH );
  GDF_REQUIRE( src->dtype == dst->dtype, GDF_UNSUPPORTED_DTYPE );
  GDF_REQUIRE( ((src->dtype == GDF_INT32) || (src->dtype == GDF_INT64)), GDF_UNSUPPORTED_DTYPE );
  GDF_REQUIRE( src->size > 0, GDF_DATASET_EMPTY ); 

  *src_renumbered = new gdf_column;
  *dst_renumbered = new gdf_column;
  *numbering_map = new gdf_column;

  //
  //  TODO: we're currently renumbering without using valid.  We need to
  //        worry about that at some point, but for now we'll just
  //        copy the valid pointers to the new columns and go from there.
  //
  cudaStream_t stream{nullptr};

  size_t src_size = src->size;
  size_t new_size;

  //
  // TODO:  I assume int64_t for output.  A few thoughts:
  //
  //    * I could match src->dtype - since if the raw values fit in an int32_t,
  //      then the renumbered values must fit within an int32_t
  //    * If new_size < (2^31 - 1) then I could allocate 32-bit integers
  //      and copy them in order to make the final footprint smaller.
  //
  //
  //  NOTE:  Forcing match right now - it appears that cugraph is artficially
  //         forcing the type to be 32
  if (src->dtype == GDF_INT32) {
    int32_t *tmp;

    printf("in renumber, 32-bit\n");
    ALLOC_MANAGED_TRY((void**) &tmp, sizeof(int32_t) * src->size, stream);
    gdf_column_view((*src_renumbered), tmp, src->valid, src->size, src->dtype);
  
    ALLOC_MANAGED_TRY((void**) &tmp, sizeof(int32_t) * src->size, stream);
    gdf_column_view((*dst_renumbered), tmp, dst->valid, dst->size, dst->dtype);

    gdf_error err = cugraph::renumber_vertices(src_size,
					       (const int32_t *) src->data,
					       (const int32_t *) dst->data,
					       (int32_t *) (*src_renumbered)->data,
					       (int32_t *) (*dst_renumbered)->data,
					       &new_size, &tmp);
    if (err != GDF_SUCCESS)
      return err;

    gdf_column_view((*numbering_map), tmp, nullptr, new_size, GDF_INT32);
  } else if (src->dtype == GDF_INT64) {

    //
    //  NOTE: At the moment, we force the renumbered graph to use
    //        32-bit integer ids.  Since renumbering is going to make
    //        the vertex range dense, this limits us to 2 billion
    //        vertices.
    //
    //        The renumbering code supports 64-bit integer generation
    //        so we can run this with int64_t output if desired...
    //        but none of the algorithms support that.
    //
    printf("in renumber, 64-bit, src->dtype = %d\n", src->dtype);
    int64_t *tmp;
    ALLOC_MANAGED_TRY((void**) &tmp, sizeof(int32_t) * src->size, stream);
    gdf_column_view((*src_renumbered), tmp, src->valid, src->size, GDF_INT32);
  
    ALLOC_MANAGED_TRY((void**) &tmp, sizeof(int32_t) * src->size, stream);
    gdf_column_view((*dst_renumbered), tmp, dst->valid, dst->size, GDF_INT32);

    gdf_error err = cugraph::renumber_vertices(src_size,
					       (const int64_t *) src->data,
					       (const int64_t *) dst->data,
					       (int32_t *) (*src_renumbered)->data,
					       (int32_t *) (*dst_renumbered)->data,
					       &new_size, &tmp);
    if (err != GDF_SUCCESS)
      return err;

    //
    //  If there are too many vertices then the renumbering overflows so we'll
    //  return an error.
    //
    if (new_size > 0x7fffffff) {
      ALLOC_FREE_TRY((*src_renumbered), stream);
      ALLOC_FREE_TRY((*dst_renumbered), stream);
      return GDF_COLUMN_SIZE_TOO_BIG;
    }

    gdf_column_view((*numbering_map), tmp, nullptr, new_size, GDF_INT32);

    printf("done with renumbering, data types: %d, %d, %d\n", (*src_renumbered)->dtype, (*dst_renumbered)->dtype, (*numbering_map)->dtype);
  } else {
    return GDF_UNSUPPORTED_DTYPE;
  }

  return GDF_SUCCESS;
}

gdf_error gdf_edge_list_view(gdf_graph *graph, const gdf_column *src_indices, 
                                 const gdf_column *dest_indices, const gdf_column *edge_data) {
  GDF_REQUIRE( src_indices->size == dest_indices->size, GDF_COLUMN_SIZE_MISMATCH );
  GDF_REQUIRE( src_indices->dtype == dest_indices->dtype, GDF_UNSUPPORTED_DTYPE );
  GDF_REQUIRE( ((src_indices->dtype == GDF_INT32) || (src_indices->dtype == GDF_INT64)), GDF_UNSUPPORTED_DTYPE );
  GDF_REQUIRE( src_indices->size > 0, GDF_DATASET_EMPTY ); 
  GDF_REQUIRE( src_indices->null_count == 0 , GDF_VALIDITY_UNSUPPORTED );                    
  GDF_REQUIRE( dest_indices->null_count == 0 , GDF_VALIDITY_UNSUPPORTED );
  GDF_REQUIRE( graph->edgeList == nullptr , GDF_INVALID_API_CALL);

  graph->edgeList = new gdf_edge_list;
  graph->edgeList->src_indices = new gdf_column;
  graph->edgeList->dest_indices = new gdf_column;
  graph->edgeList->ownership = 0;

  cpy_column_view(src_indices, graph->edgeList->src_indices);
  cpy_column_view(dest_indices, graph->edgeList->dest_indices);
  if (edge_data) {
      GDF_REQUIRE( src_indices->size == edge_data->size, GDF_COLUMN_SIZE_MISMATCH );
      graph->edgeList->edge_data = new gdf_column;
      cpy_column_view(edge_data, graph->edgeList->edge_data);
  }
  else {
    graph->edgeList->edge_data = nullptr;
  }

  return GDF_SUCCESS;
}

template <typename T, typename WT>
gdf_error gdf_add_adj_list_impl (gdf_graph *graph) {
    if (graph->adjList == nullptr) {
      GDF_REQUIRE( graph->edgeList != nullptr , GDF_INVALID_API_CALL);
      int nnz = graph->edgeList->src_indices->size, status = 0;
      graph->adjList = new gdf_adj_list;
      graph->adjList->offsets = new gdf_column;
      graph->adjList->indices = new gdf_column;
      graph->adjList->ownership = 1;

    if (graph->edgeList->edge_data!= nullptr) {
      graph->adjList->edge_data = new gdf_column;

      CSR_Result_Weighted<T,WT> adj_list;
      status = ConvertCOOtoCSR_weighted((T *)graph->edgeList->src_indices->data,
                                        (T *)graph->edgeList->dest_indices->data,
                                        (WT*)graph->edgeList->edge_data->data,
                                        nnz, adj_list);
      
      gdf_column_view(graph->adjList->offsets, adj_list.rowOffsets, 
                            nullptr, adj_list.size+1, graph->edgeList->src_indices->dtype);
      gdf_column_view(graph->adjList->indices, adj_list.colIndices, 
                            nullptr, adj_list.nnz, graph->edgeList->src_indices->dtype);
      gdf_column_view(graph->adjList->edge_data, adj_list.edgeWeights, 
                          nullptr, adj_list.nnz, graph->edgeList->edge_data->dtype);
    }
    else {
      CSR_Result<T> adj_list;

      status = ConvertCOOtoCSR((T *)graph->edgeList->src_indices->data,
                               (T *)graph->edgeList->dest_indices->data,
                               nnz, adj_list);
      gdf_column_view(graph->adjList->offsets, adj_list.rowOffsets, 
                            nullptr, adj_list.size+1, graph->edgeList->src_indices->dtype);

      gdf_column_view(graph->adjList->indices, adj_list.colIndices, 
                            nullptr, adj_list.nnz, graph->edgeList->src_indices->dtype);
    }
    if (status !=0) {
      std::cerr << "Could not generate the adj_list" << std::endl;
      return GDF_CUDA_ERROR;
    }
  }
  return GDF_SUCCESS;
}

gdf_error gdf_add_edge_list (gdf_graph *graph) {
    if (graph->edgeList == nullptr) {
      GDF_REQUIRE( graph->adjList != nullptr , GDF_INVALID_API_CALL);
      int *d_src;
      graph->edgeList = new gdf_edge_list;
      graph->edgeList->src_indices = new gdf_column;
      graph->edgeList->dest_indices = new gdf_column;
      graph->edgeList->ownership = 2;

      CUDA_TRY(cudaMallocManaged ((void**)&d_src, sizeof(int) * graph->adjList->indices->size));

      cugraph::offsets_to_indices<int>((int*)graph->adjList->offsets->data, 
                                  graph->adjList->offsets->size-1, 
                                  (int*)d_src);

      gdf_column_view(graph->edgeList->src_indices, d_src, 
                      nullptr, graph->adjList->indices->size, graph->adjList->indices->dtype);
      cpy_column_view(graph->adjList->indices, graph->edgeList->dest_indices);
      
      if (graph->adjList->edge_data != nullptr) {
        graph->edgeList->edge_data = new gdf_column;
        cpy_column_view(graph->adjList->edge_data, graph->edgeList->edge_data);
      }
  }
  return GDF_SUCCESS;
}


<<<<<<< HEAD
template <typename T, typename WT>
gdf_error gdf_add_transpose_impl (gdf_graph *graph) {
=======
template <typename WT>
gdf_error gdf_add_transposed_adj_list_impl (gdf_graph *graph) {
>>>>>>> b72248ce
    if (graph->transposedAdjList == nullptr ) {
      GDF_REQUIRE( graph->edgeList != nullptr , GDF_INVALID_API_CALL);
      int nnz = graph->edgeList->src_indices->size, status = 0;
      graph->transposedAdjList = new gdf_adj_list;
      graph->transposedAdjList->offsets = new gdf_column;
      graph->transposedAdjList->indices = new gdf_column;
      graph->transposedAdjList->ownership = 1;
    
      if (graph->edgeList->edge_data) {
        graph->transposedAdjList->edge_data = new gdf_column;
        CSR_Result_Weighted<T,WT> adj_list;
        status = ConvertCOOtoCSR_weighted((T *) graph->edgeList->dest_indices->data,
                                          (T *) graph->edgeList->src_indices->data,
                                          (WT *) graph->edgeList->edge_data->data,
                                          nnz, adj_list);
        gdf_column_view(graph->transposedAdjList->offsets, adj_list.rowOffsets, 
                              nullptr, adj_list.size+1, graph->edgeList->src_indices->dtype);
        gdf_column_view(graph->transposedAdjList->indices, adj_list.colIndices, 
                              nullptr, adj_list.nnz, graph->edgeList->src_indices->dtype);
        gdf_column_view(graph->transposedAdjList->edge_data, adj_list.edgeWeights, 
                            nullptr, adj_list.nnz, graph->edgeList->edge_data->dtype);
      }
      else {

        CSR_Result<T> adj_list;
        status = ConvertCOOtoCSR((T *) graph->edgeList->dest_indices->data,
                                 (T *) graph->edgeList->src_indices->data,
                                 nnz, adj_list);      
        gdf_column_view(graph->transposedAdjList->offsets, adj_list.rowOffsets, 
                              nullptr, adj_list.size+1, graph->edgeList->src_indices->dtype);
        gdf_column_view(graph->transposedAdjList->indices, adj_list.colIndices, 
                              nullptr, adj_list.nnz, graph->edgeList->src_indices->dtype);
      }
      if (status !=0) {
        std::cerr << "Could not generate the adj_list" << std::endl;
        return GDF_CUDA_ERROR;
      }
    }
    return GDF_SUCCESS;
}

<<<<<<< HEAD
template <typename T, typename WT>
=======
gdf_error gdf_degree_impl(int n, int e, gdf_column* col_ptr, gdf_column* degree, bool offsets) {
  if(offsets == true) {
    dim3 nthreads, nblocks;
    nthreads.x = min(n, CUDA_MAX_KERNEL_THREADS);
    nthreads.y = 1;
    nthreads.z = 1;
    nblocks.x = min((n + nthreads.x - 1) / nthreads.x, CUDA_MAX_BLOCKS);
    nblocks.y = 1;
    nblocks.z = 1;

    switch (col_ptr->dtype) {
      case GDF_INT32:   cugraph::degree_offsets<int, float> <<<nblocks, nthreads>>>(n, e, static_cast<int*>(col_ptr->data), static_cast<int*>(degree->data));break;
      default: return GDF_UNSUPPORTED_DTYPE;
    }
  }
  else {
    dim3 nthreads, nblocks;
    nthreads.x = min(e, CUDA_MAX_KERNEL_THREADS);
    nthreads.y = 1;
    nthreads.z = 1;
    nblocks.x = min((e + nthreads.x - 1) / nthreads.x, CUDA_MAX_BLOCKS);
    nblocks.y = 1;
    nblocks.z = 1;
    
    switch (col_ptr->dtype) {
      case GDF_INT32:   cugraph::degree_coo<int, float> <<<nblocks, nthreads>>>(n, e, static_cast<int*>(col_ptr->data), static_cast<int*>(degree->data));break;
      default: return GDF_UNSUPPORTED_DTYPE;
    }
  }
  return GDF_SUCCESS;
} 


gdf_error gdf_degree(gdf_graph *graph, gdf_column *degree, int x) {
  // Calculates the degree of all nodes of the graph
  // x = 0: in+out degree
  // x = 1: in-degree 
  // x = 2: out-degree
  GDF_REQUIRE(graph->adjList != nullptr || graph->transposedAdjList != nullptr, GDF_INVALID_API_CALL);
  int n; 
  int e;
  if(graph->adjList != nullptr) {
    n = graph->adjList->offsets->size -1;
    e = graph->adjList->indices->size;
  }
  else {
    n = graph->transposedAdjList->offsets->size - 1; 
    e = graph->transposedAdjList->indices->size;
  } 

  if(x!=1) { 
    // Computes out-degree for x=0 and x=2
    if(graph->adjList) 
      gdf_degree_impl(n, e, graph->adjList->offsets, degree, true);
    else 
      gdf_degree_impl(n, e, graph->transposedAdjList->indices, degree, false);
  }

  if(x!=2) { 
    // Computes in-degree for x=0 and x=1
    if(graph->adjList)  
      gdf_degree_impl(n, e, graph->adjList->indices, degree, false);
    else  
      gdf_degree_impl(n, e, graph->transposedAdjList->offsets, degree, true);
  }
  return GDF_SUCCESS;
}


template <typename WT>
>>>>>>> b72248ce
gdf_error gdf_pagerank_impl (gdf_graph *graph,
                      gdf_column *pagerank, float alpha = 0.85,
                      float tolerance = 1e-4, int max_iter = 200,
                      bool has_guess = false) {
  GDF_REQUIRE( graph->edgeList != nullptr, GDF_VALIDITY_UNSUPPORTED );
  GDF_REQUIRE( graph->edgeList->src_indices->size == graph->edgeList->dest_indices->size, GDF_COLUMN_SIZE_MISMATCH ); 
  GDF_REQUIRE( graph->edgeList->src_indices->dtype == graph->edgeList->dest_indices->dtype, GDF_UNSUPPORTED_DTYPE );  
  GDF_REQUIRE( graph->edgeList->src_indices->null_count == 0 , GDF_VALIDITY_UNSUPPORTED );                 
  GDF_REQUIRE( graph->edgeList->dest_indices->null_count == 0 , GDF_VALIDITY_UNSUPPORTED );  
  GDF_REQUIRE( pagerank != nullptr , GDF_INVALID_API_CALL ); 
  GDF_REQUIRE( pagerank->data != nullptr , GDF_INVALID_API_CALL ); 
  GDF_REQUIRE( pagerank->null_count == 0 , GDF_VALIDITY_UNSUPPORTED );          
  GDF_REQUIRE( pagerank->size > 0 , GDF_INVALID_API_CALL );         

  int m=pagerank->size, nnz = graph->edgeList->src_indices->size, status = 0;
  WT *d_pr, *d_val = nullptr, *d_leaf_vector = nullptr; 
  WT res = 1.0;
  WT *residual = &res;

  if (graph->transposedAdjList == nullptr) {
    gdf_add_transposed_adj_list(graph);
  }
  cudaStream_t stream{nullptr};
  ALLOC_MANAGED_TRY((void**)&d_leaf_vector, sizeof(WT) * m, stream);
  ALLOC_MANAGED_TRY((void**)&d_val, sizeof(WT) * nnz , stream);
  ALLOC_MANAGED_TRY((void**)&d_pr,    sizeof(WT) * m, stream);

  //  The templating for HT_matrix_csc_coo assumes that m, nnz and data are all the same type
  T localm = m;
  T localnnz = nnz;
  cugraph::HT_matrix_csc_coo(localm, localnnz, (T *)graph->transposedAdjList->offsets->data, (T *)graph->transposedAdjList->indices->data, d_val, d_leaf_vector);

  if (has_guess)
  {
    GDF_REQUIRE( pagerank->data != nullptr, GDF_VALIDITY_UNSUPPORTED );
    cugraph::copy<WT>(m, (WT*)pagerank->data, d_pr);
  }

  status = cugraph::pagerank<T,WT>( m,nnz, (T *) graph->transposedAdjList->offsets->data, (T *) graph->transposedAdjList->indices->data, 
    d_val, alpha, d_leaf_vector, false, tolerance, max_iter, d_pr, residual);
 
  if (status !=0)
    switch ( status ) { 
      case -1: std::cerr<< "Error : bad parameters in Pagerank"<<std::endl; return GDF_CUDA_ERROR; 
      case 1: std::cerr<< "Warning : Pagerank did not reached the desired tolerance"<<std::endl;  return GDF_CUDA_ERROR; 
      default:  std::cerr<< "Pagerank failed"<<std::endl;  return GDF_CUDA_ERROR; 
    }   
 
  cugraph::copy<WT>(m, d_pr, (WT*)pagerank->data);

  ALLOC_FREE_TRY(d_val, stream);
  ALLOC_FREE_TRY(d_pr, stream);
  ALLOC_FREE_TRY(d_leaf_vector, stream);

  return GDF_SUCCESS;
}

gdf_error gdf_add_adj_list(gdf_graph *graph) {
  if (graph->adjList != nullptr)
    return GDF_SUCCESS;

  GDF_REQUIRE( graph->edgeList != nullptr , GDF_INVALID_API_CALL);
  GDF_REQUIRE( graph->edgeList->src_indices->dtype == GDF_INT32, GDF_UNSUPPORTED_DTYPE );

  if (graph->edgeList->edge_data != nullptr) {
    switch (graph->edgeList->edge_data->dtype) {
      case GDF_FLOAT32:   return gdf_add_adj_list_impl<int, float>(graph);
      case GDF_FLOAT64:   return gdf_add_adj_list_impl<int, double>(graph);
      default: return GDF_UNSUPPORTED_DTYPE;
    }
  }
  else {
    return gdf_add_adj_list_impl<int, float>(graph);
  }
}

<<<<<<< HEAD
gdf_error gdf_add_transpose(gdf_graph *graph)
{
  //
  //  If coo doesn't exist, create it.  Then check type to make sure it is 32-bit.
  //
=======
gdf_error gdf_add_transposed_adj_list(gdf_graph *graph) {
>>>>>>> b72248ce
  if (graph->edgeList == nullptr)
    gdf_add_edge_list(graph);

  GDF_REQUIRE(graph->edgeList->src_indices->dtype == GDF_INT32, GDF_UNSUPPORTED_DTYPE);
  GDF_REQUIRE(graph->edgeList->dest_indices->dtype == GDF_INT32, GDF_UNSUPPORTED_DTYPE);

  if (graph->edgeList->edge_data != nullptr) {
    switch (graph->edgeList->edge_data->dtype) {
<<<<<<< HEAD
      case GDF_FLOAT32:   return gdf_add_transpose_impl<int, float>(graph);
      case GDF_FLOAT64:   return gdf_add_transpose_impl<int, double>(graph);
      default: return GDF_UNSUPPORTED_DTYPE;
    }
  } else {
    return gdf_add_transpose_impl<int, float>(graph);
=======
      case GDF_FLOAT32:   return gdf_add_transposed_adj_list_impl<float>(graph);
      case GDF_FLOAT64:   return gdf_add_transposed_adj_list_impl<double>(graph);
      default: return GDF_UNSUPPORTED_DTYPE;
    }
  }
  else {
    return gdf_add_transposed_adj_list_impl<float>(graph);
>>>>>>> b72248ce
  }
}

gdf_error gdf_delete_adj_list(gdf_graph *graph) {
  if (graph->adjList) {
    delete graph->adjList;
  }
  graph->adjList = nullptr;
  return GDF_SUCCESS;
}

gdf_error gdf_delete_edge_list(gdf_graph *graph) {
  if (graph->edgeList) {
    delete graph->edgeList;
  }
  graph->edgeList = nullptr;
  return GDF_SUCCESS;
}

gdf_error gdf_delete_transposed_adj_list(gdf_graph *graph) {
  if (graph->transposedAdjList) {
    delete graph->transposedAdjList;
  }
  graph->transposedAdjList = nullptr;
  return GDF_SUCCESS;
}

gdf_error gdf_pagerank(gdf_graph *graph, gdf_column *pagerank, float alpha, float tolerance, int max_iter, bool has_guess) {
  //
  //  page rank operates on CSR and can't currently support 64-bit integers.
  //
  //  If csr doesn't exist, create it.  Then check type to make sure it is 32-bit.
  //
  GDF_REQUIRE(graph->adjList != nullptr || graph->edgeList != nullptr, GDF_INVALID_API_CALL);
  gdf_error err = gdf_add_adj_list(graph);
  if (err != GDF_SUCCESS)
    return err;

  GDF_REQUIRE(graph->adjList->offsets->dtype == GDF_INT32, GDF_UNSUPPORTED_DTYPE);
  GDF_REQUIRE(graph->adjList->indices->dtype == GDF_INT32, GDF_UNSUPPORTED_DTYPE);

  switch (pagerank->dtype) {
    case GDF_FLOAT32:   return gdf_pagerank_impl<int, float>(graph, pagerank, alpha, tolerance, max_iter, has_guess);
    case GDF_FLOAT64:   return gdf_pagerank_impl<int, double>(graph, pagerank, alpha, tolerance, max_iter, has_guess);
    default: return GDF_UNSUPPORTED_DTYPE;
  }
}

gdf_error gdf_bfs(gdf_graph *graph, gdf_column *distances, gdf_column *predecessors, int start_node, bool directed) {
  GDF_REQUIRE(graph->adjList != nullptr || graph->edgeList != nullptr, GDF_INVALID_API_CALL);
  gdf_error err = gdf_add_adj_list(graph);
  if (err != GDF_SUCCESS)
    return err;
  GDF_REQUIRE(graph->adjList->offsets->dtype == GDF_INT32, GDF_UNSUPPORTED_DTYPE);
  GDF_REQUIRE(graph->adjList->indices->dtype == GDF_INT32, GDF_UNSUPPORTED_DTYPE);
  GDF_REQUIRE(distances->dtype == GDF_INT32, GDF_UNSUPPORTED_DTYPE);
  GDF_REQUIRE(predecessors->dtype == GDF_INT32, GDF_UNSUPPORTED_DTYPE);

  int n = graph->adjList->offsets->size - 1;
  int e = graph->adjList->indices->size;
  int* offsets_ptr = (int*)graph->adjList->offsets->data;
  int* indices_ptr = (int*)graph->adjList->indices->data;
  int* distances_ptr = (int*)distances->data;
  int* predecessors_ptr = (int*)predecessors->data;
  int alpha = 15;
  int beta = 18;

  cugraph::Bfs<int> bfs(n, e, offsets_ptr, indices_ptr, directed, alpha, beta);
  bfs.configure(distances_ptr, predecessors_ptr, nullptr);
  bfs.traverse(start_node);
  return GDF_SUCCESS;
}

gdf_error gdf_louvain(gdf_graph *graph, void *final_modularity, void *num_level, gdf_column *louvain_parts) {
  GDF_REQUIRE(graph->adjList != nullptr || graph->edgeList != nullptr, GDF_INVALID_API_CALL);
  gdf_error err = gdf_add_adj_list(graph);
  if (err != GDF_SUCCESS)
    return err;

  size_t n = graph->adjList->offsets->size - 1;
  size_t e = graph->adjList->indices->size;

  void* offsets_ptr = graph->adjList->offsets->data;
  void* indices_ptr = graph->adjList->indices->data;
  
  void* value_ptr;
  Vector<float> d_values; 
  if(graph->adjList->edge_data) {
      value_ptr = graph->adjList->edge_data->data;
  }
  else {
      cudaStream_t stream { nullptr };
      rmm_temp_allocator allocator(stream);
      d_values.resize(graph->adjList->indices->size);
      thrust::fill(thrust::cuda::par(allocator).on(stream), d_values.begin(), d_values.end(), 1.0);
      value_ptr = (void * ) thrust::raw_pointer_cast(d_values.data());
  }

  void* louvain_parts_ptr = louvain_parts->data;

  auto gdf_to_cudadtype= [](gdf_column *col){
    cudaDataType_t cuda_dtype;
    switch(col->dtype){
      case GDF_INT8: cuda_dtype = CUDA_R_8I; break;
      case GDF_INT32: cuda_dtype = CUDA_R_32I; break;
      case GDF_FLOAT32: cuda_dtype = CUDA_R_32F; break;
      case GDF_FLOAT64: cuda_dtype = CUDA_R_64F; break;
      default: throw new std::invalid_argument("Cannot convert data type");
      }return cuda_dtype;
  };

  cudaDataType_t index_type = gdf_to_cudadtype(graph->adjList->indices);
  cudaDataType_t val_type = graph->adjList->edge_data? gdf_to_cudadtype(graph->adjList->edge_data): CUDA_R_32F;

  nvgraphLouvain(index_type, val_type, n, e, offsets_ptr, indices_ptr, value_ptr, 1, 0, NULL, 
                 final_modularity, louvain_parts_ptr, num_level);
  return GDF_SUCCESS;
}<|MERGE_RESOLUTION|>--- conflicted
+++ resolved
@@ -1,7 +1,4 @@
-<<<<<<< HEAD
 // -*-c++-*-
-=======
->>>>>>> b72248ce
 
  /*
  * Copyright (c) 2018, NVIDIA CORPORATION.  All rights reserved.
@@ -318,13 +315,8 @@
 }
 
 
-<<<<<<< HEAD
-template <typename T, typename WT>
-gdf_error gdf_add_transpose_impl (gdf_graph *graph) {
-=======
 template <typename WT>
 gdf_error gdf_add_transposed_adj_list_impl (gdf_graph *graph) {
->>>>>>> b72248ce
     if (graph->transposedAdjList == nullptr ) {
       GDF_REQUIRE( graph->edgeList != nullptr , GDF_INVALID_API_CALL);
       int nnz = graph->edgeList->src_indices->size, status = 0;
@@ -335,9 +327,9 @@
     
       if (graph->edgeList->edge_data) {
         graph->transposedAdjList->edge_data = new gdf_column;
-        CSR_Result_Weighted<T,WT> adj_list;
-        status = ConvertCOOtoCSR_weighted((T *) graph->edgeList->dest_indices->data,
-                                          (T *) graph->edgeList->src_indices->data,
+        CSR_Result_Weighted<int,WT> adj_list;
+        status = ConvertCOOtoCSR_weighted((int *) graph->edgeList->dest_indices->data,
+                                          (int *) graph->edgeList->src_indices->data,
                                           (WT *) graph->edgeList->edge_data->data,
                                           nnz, adj_list);
         gdf_column_view(graph->transposedAdjList->offsets, adj_list.rowOffsets, 
@@ -349,9 +341,9 @@
       }
       else {
 
-        CSR_Result<T> adj_list;
-        status = ConvertCOOtoCSR((T *) graph->edgeList->dest_indices->data,
-                                 (T *) graph->edgeList->src_indices->data,
+        CSR_Result<int> adj_list;
+        status = ConvertCOOtoCSR((int *) graph->edgeList->dest_indices->data,
+                                 (int *) graph->edgeList->src_indices->data,
                                  nnz, adj_list);      
         gdf_column_view(graph->transposedAdjList->offsets, adj_list.rowOffsets, 
                               nullptr, adj_list.size+1, graph->edgeList->src_indices->dtype);
@@ -366,9 +358,6 @@
     return GDF_SUCCESS;
 }
 
-<<<<<<< HEAD
-template <typename T, typename WT>
-=======
 gdf_error gdf_degree_impl(int n, int e, gdf_column* col_ptr, gdf_column* degree, bool offsets) {
   if(offsets == true) {
     dim3 nthreads, nblocks;
@@ -439,7 +428,6 @@
 
 
 template <typename WT>
->>>>>>> b72248ce
 gdf_error gdf_pagerank_impl (gdf_graph *graph,
                       gdf_column *pagerank, float alpha = 0.85,
                       float tolerance = 1e-4, int max_iter = 200,
@@ -468,9 +456,7 @@
   ALLOC_MANAGED_TRY((void**)&d_pr,    sizeof(WT) * m, stream);
 
   //  The templating for HT_matrix_csc_coo assumes that m, nnz and data are all the same type
-  T localm = m;
-  T localnnz = nnz;
-  cugraph::HT_matrix_csc_coo(localm, localnnz, (T *)graph->transposedAdjList->offsets->data, (T *)graph->transposedAdjList->indices->data, d_val, d_leaf_vector);
+  cugraph::HT_matrix_csc_coo(m, nnz, (int *)graph->transposedAdjList->offsets->data, (int *)graph->transposedAdjList->indices->data, d_val, d_leaf_vector);
 
   if (has_guess)
   {
@@ -478,7 +464,7 @@
     cugraph::copy<WT>(m, (WT*)pagerank->data, d_pr);
   }
 
-  status = cugraph::pagerank<T,WT>( m,nnz, (T *) graph->transposedAdjList->offsets->data, (T *) graph->transposedAdjList->indices->data, 
+  status = cugraph::pagerank<int, WT>( m,nnz, (int *) graph->transposedAdjList->offsets->data, (int *) graph->transposedAdjList->indices->data, 
     d_val, alpha, d_leaf_vector, false, tolerance, max_iter, d_pr, residual);
  
   if (status !=0)
@@ -516,15 +502,7 @@
   }
 }
 
-<<<<<<< HEAD
-gdf_error gdf_add_transpose(gdf_graph *graph)
-{
-  //
-  //  If coo doesn't exist, create it.  Then check type to make sure it is 32-bit.
-  //
-=======
 gdf_error gdf_add_transposed_adj_list(gdf_graph *graph) {
->>>>>>> b72248ce
   if (graph->edgeList == nullptr)
     gdf_add_edge_list(graph);
 
@@ -533,14 +511,6 @@
 
   if (graph->edgeList->edge_data != nullptr) {
     switch (graph->edgeList->edge_data->dtype) {
-<<<<<<< HEAD
-      case GDF_FLOAT32:   return gdf_add_transpose_impl<int, float>(graph);
-      case GDF_FLOAT64:   return gdf_add_transpose_impl<int, double>(graph);
-      default: return GDF_UNSUPPORTED_DTYPE;
-    }
-  } else {
-    return gdf_add_transpose_impl<int, float>(graph);
-=======
       case GDF_FLOAT32:   return gdf_add_transposed_adj_list_impl<float>(graph);
       case GDF_FLOAT64:   return gdf_add_transposed_adj_list_impl<double>(graph);
       default: return GDF_UNSUPPORTED_DTYPE;
@@ -548,7 +518,6 @@
   }
   else {
     return gdf_add_transposed_adj_list_impl<float>(graph);
->>>>>>> b72248ce
   }
 }
 
@@ -591,8 +560,8 @@
   GDF_REQUIRE(graph->adjList->indices->dtype == GDF_INT32, GDF_UNSUPPORTED_DTYPE);
 
   switch (pagerank->dtype) {
-    case GDF_FLOAT32:   return gdf_pagerank_impl<int, float>(graph, pagerank, alpha, tolerance, max_iter, has_guess);
-    case GDF_FLOAT64:   return gdf_pagerank_impl<int, double>(graph, pagerank, alpha, tolerance, max_iter, has_guess);
+    case GDF_FLOAT32:   return gdf_pagerank_impl<float>(graph, pagerank, alpha, tolerance, max_iter, has_guess);
+    case GDF_FLOAT64:   return gdf_pagerank_impl<double>(graph, pagerank, alpha, tolerance, max_iter, has_guess);
     default: return GDF_UNSUPPORTED_DTYPE;
   }
 }
