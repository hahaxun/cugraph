/*
 * Copyright (c) 2016, NVIDIA CORPORATION. All rights reserved.
 *
 * Permission is hereby granted, free of charge, to any person obtaining a
 * copy of this software and associated documentation files (the "Software"),
 * to deal in the Software without restriction, including without limitation
 * the rights to use, copy, modify, merge, publish, distribute, sublicense,
 * and/or sell copies of the Software, and to permit persons to whom the
 * Software is furnished to do so, subject to the following conditions:
 *
 * The above copyright notice and this permission notice shall be included in
 * all copies or substantial portions of the Software.
 *
 * THE SOFTWARE IS PROVIDED "AS IS", WITHOUT WARRANTY OF ANY KIND, EXPRESS OR
 * IMPLIED, INCLUDING BUT NOT LIMITED TO THE WARRANTIES OF MERCHANTABILITY,
 * FITNESS FOR A PARTICULAR PURPOSE AND NONINFRINGEMENT.  IN NO EVENT SHALL
 * THE AUTHORS OR COPYRIGHT HOLDERS BE LIABLE FOR ANY CLAIM, DAMAGES OR OTHER
 * LIABILITY, WHETHER IN AN ACTION OF CONTRACT, TORT OR OTHERWISE, ARISING
 * FROM, OUT OF OR IN CONNECTION WITH THE SOFTWARE OR THE USE OR OTHER
 * DEALINGS IN THE SOFTWARE.
 */
#include <stdio.h>
#include <stdlib.h>
#include <stdarg.h>
#include <mpi.h>
#include <math.h>
#include <sys/time.h>
#include <getopt.h>
#include <limits.h>
#include <float.h>
#include <string.h>
#include <cuda.h>
#include <cuda_runtime.h>
#include <unistd.h>
#include <cudf.h>
//#include <cuda_profiler_api.h>

#ifndef __APPLE__
#include <fcntl.h> // for posix_fadvise()
#endif

#ifdef __cplusplus
#define __STDC_FORMAT_MACROS 1
#endif
#include <inttypes.h>

#include "global.h"
#include "phsort.h"
#include "utils.h"
#include "cuda_kernels.h"

#include "utilities/error_utils.h"
#include "graph_utils.cuh"
#include "multi_pagerank.cuh"

#define CHUNK_SIZE	(1024*1024)
#define MAX_LINE	(256)

#define RHS_RANDOM	(0)
#define RHS_CONSTANT	(1)
#define RHS_FILE	(2)

#if LOCINT_SIZE == 8 
#define LOCINT_MAX_CHAR	(20)
#else
#define LOCINT_MAX_CHAR	(11)
#endif

// ~200 Mb buffer
// If smaller the hdd/ssd cache may have an 
// effect even with --no-rcache
#if LOCINT_SIZE == 8
#define IOINT_NUM	(1024*1024*10)
#else
#define IOINT_NUM	(1024*1024*10*2)
#endif
char IOBUF[IOINT_NUM*(LOCINT_MAX_CHAR+1)];

#define MPR_VERBOSE 1

typedef struct {
	int	code;
	REAL	fp;
	char	*str;
} rhsv_t;

typedef struct {
	LOCINT	*u;
	LOCINT	*v;
	int64_t	ned;
} elist_t;


static spmat_t *createSpmat(int n) {

	spmat_t *m = (spmat_t *)Malloc(sizeof(*m));

	m->firstRow = -1;
	m->lastRow = -1;
	m->intColsNum = 0;
	m->extColsNum = 0;
	m->totToSend = 0;

	m->sendNum = 0;
	m->recvNum = 0;

	m->sendNeigh = NULL;
	m->recvNeigh = NULL;
	m->sendCnts = NULL;
	m->recvCnts = NULL;
	m->sendOffs = NULL;
	m->recvOffs = NULL;

	m->rowsToSend_d = NULL;
#ifdef USE_MAPPED_SENDBUF
	m->sendBuffer_m = NULL;
#else
	m->sendBuffer_d = NULL;
#endif
	m->sendBuffer = NULL;
	m->recvBuffer = NULL;

	m->ncsr = n;
	m->nnz = (LOCINT *)Malloc(n*sizeof(LOCINT));
	m->nrows = (LOCINT *)Malloc(n*sizeof(LOCINT));

	m->roff_d = (LOCINT **)Malloc(n*sizeof(LOCINT *));
	m->rows_d = (LOCINT **)Malloc(n*sizeof(LOCINT *));
	m->cols_d = (LOCINT **)Malloc(n*sizeof(LOCINT *));
	m->vals_d = (REAL **)Malloc(n*sizeof(REAL *));

	memset(m->roff_d, 0, n*sizeof(LOCINT *));
	memset(m->rows_d, 0, n*sizeof(LOCINT *));
	memset(m->cols_d, 0, n*sizeof(LOCINT *));
	memset(m->vals_d, 0, n*sizeof(REAL *));

	m->kthr = (LOCINT (*)[2])Malloc(n*sizeof(LOCINT[2]));
	m->koff = (LOCINT (*)[2])Malloc(n*sizeof(LOCINT[2]));

	return m;
}

static void destroySpmat(spmat_t *m) {

	if (m->sendNeigh) free(m->sendNeigh);
	if (m->recvNeigh) free(m->recvNeigh);
	if (m->sendCnts) free(m->sendCnts);
	if (m->recvCnts) free(m->recvCnts);
	if (m->sendOffs) free(m->sendOffs);
	if (m->recvOffs) free(m->recvOffs);

	if (m->rowsToSend_d) CHECK_CUDA(cudaFree(m->rowsToSend_d));
#ifndef USE_MAPPED_SENDBUF
	if (m->sendBuffer_d) CHECK_CUDA(cudaFree(m->sendBuffer_d));
#endif
	if (m->sendBuffer) {
		CHECK_CUDA(cudaHostUnregister(m->sendBuffer));
		free(m->sendBuffer);
	}
	if (m->recvBuffer) {
		CHECK_CUDA(cudaHostUnregister(m->recvBuffer));
		free(m->recvBuffer);
	}

	for(int i = 0; i < m->ncsr; i++) {
		if (m->roff_d[i]) CHECK_CUDA(cudaFree(m->roff_d[i]));
		if (m->rows_d[i]) CHECK_CUDA(cudaFree(m->rows_d[i]));
		if (m->cols_d[i]) CHECK_CUDA(cudaFree(m->cols_d[i]));
		if (m->vals_d[i]) CHECK_CUDA(cudaFree(m->vals_d[i]));
	}
	free(m->roff_d);
	free(m->rows_d);
	free(m->cols_d);
	free(m->vals_d);

	free(m->kthr);
	free(m->koff);

	return;
}

static void check_row_overlap(LOCINT first_row, LOCINT last_row, int *exchup, int *exchdown) {

	int		rank, ntask, nr;
	LOCINT 		prevrow, nextrow;
	MPI_Request	request[2];
	
	MPI_Comm_rank(MPI_COMM_WORLD, &rank);
	MPI_Comm_size(MPI_COMM_WORLD, &ntask);

	nr = 0;
	prevrow = nextrow = -1;

	if (rank > 0)	    MPI_Irecv(&prevrow, 1, LOCINT_MPI, rank-1, TAG(rank-1), MPI_COMM_WORLD, &request[nr++]);
	if (rank < ntask-1) MPI_Irecv(&nextrow, 1, LOCINT_MPI, rank+1, TAG(rank+1), MPI_COMM_WORLD, &request[nr++]);

	if (rank < ntask-1) MPI_Send(&last_row,  1, LOCINT_MPI, rank+1, TAG(rank), MPI_COMM_WORLD);
	if (rank > 0)	    MPI_Send(&first_row, 1, LOCINT_MPI, rank-1, TAG(rank), MPI_COMM_WORLD);

        MPI_Waitall(nr, request, MPI_STATUS_IGNORE);

	*exchup   = (prevrow == first_row);
	*exchdown = (nextrow == last_row);

	return;
}
	
void adjust_row_range(size_t N, LOCINT *first_row, LOCINT *last_row) {

	int	rank, ntask;
	
    MPI_Comm_rank(MPI_COMM_WORLD, &rank);
    MPI_Comm_size(MPI_COMM_WORLD, &ntask);
    
	MPI_Sendrecv(first_row, 1, LOCINT_MPI, (rank+ntask-1)%ntask, rank,
		     last_row, 1, LOCINT_MPI, (rank+1)%ntask, (rank+1)%ntask,
    		     MPI_COMM_WORLD, MPI_STATUS_IGNORE);
	*last_row = ((rank < ntask-1) ? *last_row : N-1);
	if (rank == 0) *first_row = 0;

	return;	
}

static void postIrecvs(REAL *recvBuffer, int recvNum, int *recvNeigh, int64_t *recvOffs, int64_t *recvCnts,
		       MPI_Request *request, MPI_Comm COMM) {

	int ntask;
	MPI_Comm_size(COMM, &ntask);

	for(int i = 0; i < recvNum; i++) {
		if (recvCnts[i]) {
			MPI_Irecv(recvBuffer + recvOffs[i], recvCnts[i],
				  REAL_MPI, recvNeigh[i], TAG(recvNeigh[i]),
				  COMM, request + i);
		}
	}
	return;
}

static void exchangeDataSingle(REAL *sendBuffer, int sendNeigh, int64_t sendCnts,
			       REAL *recvBuffer, int recvNeigh, int64_t recvCnts,
			       MPI_Request *request, MPI_Comm COMM) {

	int rank, ntask;
	
	MPI_Comm_rank(COMM, &rank);
	MPI_Comm_size(COMM, &ntask);

	if (sendCnts) {
		MPI_Send(sendBuffer, sendCnts,
			 REAL_MPI, sendNeigh, TAG(rank),
			 COMM);
	}
	MPI_Wait(request, MPI_STATUS_IGNORE);
	if (recvCnts) {
		MPI_Irecv(recvBuffer, recvCnts,
			  REAL_MPI, recvNeigh, TAG(recvNeigh),
			  COMM, request);
	}
	return;
}

static inline void cancelReqs(MPI_Request *request, int n) {

        int i;
        for(i = 0; i < n; i++) {
		int flag;
		MPI_Test(request+i, &flag, MPI_STATUS_IGNORE);
		if (!flag) {
			MPI_Cancel(request+i);
			MPI_Wait(request+i, MPI_STATUSES_IGNORE);
		}
	}
        return;
}

static void coo2csr(size_t N, spmat_t *m, elist_t *ein) {

	double tg=0, tdr=0;

	double	min_rt, max_rt;
	double	min_rr, max_rr;
	
	int64_t ned, rbytes=0;

	LOCINT	*u=NULL,   *v=NULL;

	int	EXCH_UP, EXCH_DOWN;
	int	rank, ntask;

	LOCINT	*lastrow_all=NULL;
	LOCINT	*rowsToSend=NULL;

	MPI_Comm_rank(MPI_COMM_WORLD, &rank);
	MPI_Comm_size(MPI_COMM_WORLD, &ntask);


	u = ein->u;
	v = ein->v;
	ned = ein->ned;
	
	CHECK_CUDA(cudaMemcpy(&m->firstRow, &u[0], sizeof(m->firstRow), cudaMemcpyDeviceToHost));
	CHECK_CUDA(cudaMemcpy(&m->lastRow, &u[ned-1], sizeof(m->lastRow), cudaMemcpyDeviceToHost));


	// quick sanity check on (sorted) edges received as input
	check_row_overlap(m->firstRow, m->lastRow, &EXCH_UP, &EXCH_DOWN);
	if (EXCH_UP || EXCH_DOWN) {
		fprintf(stderr, "Processor %d shares rows with neighboring processors!!!\n", rank);
		exit(EXIT_FAILURE);
	}

	//cudaProfilerStart();
	tg = MPI_Wtime();

	// temp data using pool
	LOCINT	*u_d=NULL, *v_d=NULL; // alloc-ed in <remove/keep>_rows_cuda() and
				                // dealloc-ed in get_csr_multi_cuda()

	// remove rows smaller than 1
	//ned = remove_rows_cuda(u, v, ned, &u_d, &v_d);
	
	// simply keep the same input 
	ned = keep_all_rows_cuda(u, v, ned, &u_d, &v_d);

	// quick sanity check
	check_row_overlap(m->firstRow, m->lastRow, &EXCH_UP, &EXCH_DOWN);
	if (EXCH_UP || EXCH_DOWN) {
		fprintf(stderr, "Processor %d shares rows with neighboring processors!!!\n", rank);
		exit(EXIT_FAILURE);
	}
	
	// expand [m->firstRow, m->lastRow] ranges in order to partition [0, N-1]
	// (empty rows outside any [m->firstRow, m->lastRow] range may appear as
	// columns in other rows
	//adjust_row_range(N, &m->firstRow, &m->lastRow);
	
	m->intColsNum = m->lastRow - m->firstRow + 1;


	lastrow_all = (LOCINT *)Malloc(ntask*sizeof(*lastrow_all));
	MPI_Allgather(&m->lastRow, 1, LOCINT_MPI, lastrow_all, 1, LOCINT_MPI, MPI_COMM_WORLD);

	get_csr_multi_cuda(u_d, v_d, ned, lastrow_all, ntask,
			   m->nnz, m->nrows, m->roff_d,
			   m->rows_d, m->cols_d, m->vals_d);
	normalize_cols_multi(m->nnz, m->cols_d, m->vals_d, lastrow_all, m->ncsr, MPI_COMM_WORLD);
	for(int i = 0; i < m->ncsr; i++) {
#if 1
		m->kthr[i][0] = 1024;
		m->kthr[i][1] = 16; // good values: 7, 16
		if (m->kthr[i][1] > m->kthr[i][0]) {
			fprintf(stderr, "[%d] Error with thresholds!!!\n", rank);
			exit(EXIT_FAILURE);
		}
		// sort CSR rows in descending order of length
		sort_csr(m->nnz[i], m->nrows[i], m->kthr[i],
			 m->rows_d+i, m->roff_d+i, m->cols_d+i,
			 m->vals_d+i, m->koff[i]);
#else
		m->koff[i][0] = 0;
		m->koff[i][1] = m->nrows[i];
#endif
	}
	get_extdata_cuda(m->ncsr, m->nnz, m->cols_d, lastrow_all,
			 &m->recvNeigh, &m->recvNum, &m->recvCnts, &m->recvOffs, &m->extColsNum, 
			 &m->sendNeigh, &m->sendNum, &m->sendCnts, &m->sendOffs, &m->totToSend,
			 &rowsToSend, MPI_COMM_WORLD);
	if (m->extColsNum) {
		m->recvBuffer = (REAL *)Malloc(m->extColsNum*sizeof(*m->recvBuffer));
		CHECK_CUDA(cudaHostRegister(m->recvBuffer, m->extColsNum*sizeof(*m->recvBuffer), cudaHostRegisterMapped));
	}
	if (m->sendNum) {
		m->totToSend = m->sendOffs[m->sendNum-1] + m->sendCnts[m->sendNum-1]; // redundant
		m->sendBuffer = (REAL *)Malloc(m->totToSend*sizeof(*m->sendBuffer));
		CHECK_CUDA(cudaHostRegister(m->sendBuffer, m->totToSend*sizeof(*m->sendBuffer), cudaHostRegisterMapped));
#ifdef USE_MAPPED_SENDBUF
		CHECK_CUDA(cudaHostGetDevicePointer((void **)&(m->sendBuffer_m), m->sendBuffer, 0) );
#else
		CHECK_CUDA(cudaMalloc(&m->sendBuffer_d, m->totToSend*sizeof(*m->sendBuffer_d)));
#endif
		CHECK_CUDA(cudaMalloc(&m->rowsToSend_d, m->totToSend*sizeof(*m->rowsToSend_d)));
		CHECK_CUDA(cudaMemcpy(m->rowsToSend_d, rowsToSend, m->totToSend*sizeof(*m->rowsToSend_d), cudaMemcpyHostToDevice));
	}

	relabel_cuda_multi(lastrow_all,
			   m->ncsr,
			   (LOCINT *)m->nrows, m->rows_d,
			   (LOCINT *)m->nnz, m->cols_d,
			   m->totToSend, m->rowsToSend_d, MPI_COMM_WORLD);
	tg = MPI_Wtime()-tg;

	if (!ein) {
		MPI_Reduce(&tdr, &min_rt, 1, MPI_DOUBLE, MPI_MIN, 0, MPI_COMM_WORLD);
		MPI_Reduce(&tdr, &max_rt, 1, MPI_DOUBLE, MPI_MAX, 0, MPI_COMM_WORLD);

		double rr = rbytes/(1024.0*1024.0)/tdr;
		MPI_Reduce(&rr, &min_rr, 1, MPI_DOUBLE, MPI_MIN, 0, MPI_COMM_WORLD);
		MPI_Reduce(&rr, &max_rr, 1, MPI_DOUBLE, MPI_MAX, 0, MPI_COMM_WORLD);

		MPI_Reduce(rank ? &rbytes : MPI_IN_PLACE, &rbytes, 1, MPI_LONG_LONG, MPI_SUM, 0, MPI_COMM_WORLD);
	}
#if	MPR_VERBOSE
	//cudaProfilerStop();
	if (0 == rank) {
		if (!ein) {
			printf("\tread  time: %.4lf secs, %.2lf Mbytes/sec\n", tr, rbytes/(1024.0*1024.0)/tr);
			printf("\t\tmin/max disk read time: %.4lf/%.4lf secs, %.2lf/%.2lf Mbytes/sec\n", min_rt, max_rt, min_rr, max_rr);
		}
		printf("\tgen   time: %.4lf secs\n", tg);
		fflush(stdout);
	}
#endif
	// sanity check (untimed)
	if (m->totToSend) {
		CHECK_CUDA(cudaMemcpy(rowsToSend, m->rowsToSend_d, m->totToSend*sizeof(*rowsToSend), cudaMemcpyDeviceToHost));
		for(int i = 0; i < m->sendNum; i++) {
			for(int j = 0; j < m->sendCnts[i]; j++) {
				if (rowsToSend[m->sendOffs[i]+j] < 0 || rowsToSend[m->sendOffs[i]+j] > m->intColsNum) {
					fprintf(stderr, "[%d] error: rowsToSend[%" PRId64 "] (%d-th row to send to proc %d) = %" PRILOC " > %" PRId64 "\n",
						rank, m->sendOffs[i]+j, j, m->sendNeigh[i], rowsToSend[m->sendOffs[i]+j], m->intColsNum);
					exit(EXIT_FAILURE);
				}
			}
		}
	}
	if (rowsToSend) free(rowsToSend);
	if (lastrow_all) free(lastrow_all);

	return;
}


static void pagerank_solver(int numIter, REAL c, REAL a, rhsv_t rval, spmat_t *m, REAL *pr) {

	int		i, rank, ntask;
	float		evt;
	double		tg=0, tc=0, t=0;
	double		tspmv[2]={0,0}, tmpi[2]={0,0}, td2h[2]={0,0}, th2d[2]={0,0};
	REAL		*r_h=NULL, *r_d[2]={NULL,NULL}, sum;
	MPI_Request	*reqs=NULL;

	cudaStream_t	stream[2];
	cudaEvent_t	event[4];

	MPI_Comm_rank(MPI_COMM_WORLD, &rank);
	MPI_Comm_size(MPI_COMM_WORLD, &ntask);

	CHECK_CUDA(cudaStreamCreate(stream));
	CHECK_CUDA(cudaStreamCreate(stream+1));

	CHECK_CUDA(cudaEventCreate(event));
	CHECK_CUDA(cudaEventCreate(event+1));
	CHECK_CUDA(cudaEventCreate(event+2));
	CHECK_CUDA(cudaEventCreate(event+3));

	CHECK_CUDA(cudaMalloc(r_d+0, (m->intColsNum + MAX(1,m->extColsNum))*sizeof(*r_d[0])));
	CHECK_CUDA(cudaMalloc(r_d+1, (m->intColsNum + MAX(1,m->extColsNum))*sizeof(*r_d[1])));

	if (m->recvNum)
		reqs = (MPI_Request *)Malloc(m->recvNum*sizeof(MPI_Request));

	MPI_Barrier(MPI_COMM_WORLD);
	tg = MPI_Wtime();

	// generate RHS
	if (rval.code == RHS_RANDOM) {
		generate_rhs(m->intColsNum, r_d[0]);
	} 
	else { //constant
		setarray(r_d[0], m->intColsNum, rval.fp); 
		CHECK_CUDA(cudaDeviceSynchronize());
	}
	MPI_Barrier(MPI_COMM_WORLD);
	tg = MPI_Wtime()-tg;
#if 1
	postIrecvs(m->recvBuffer, m->recvNum, m->recvNeigh, m->recvOffs, m->recvCnts,
		   reqs, MPI_COMM_WORLD);
#endif
	//MPI_Pcontrol(1);
	
	// dangling node experiment
	/*
		REAL *bb=0, *d_leaf_vector=0;
		ALLOC_MANAGED_TRY((void**)&d_leaf_vector, sizeof(REAL) * m->intColsNum, 0);
		ALLOC_MANAGED_TRY ((void**)&bb,    sizeof(REAL) * m->intColsNum, 0);
		REAL randomProbability =  static_cast<REAL>( 1.0/m->intColsNum);
  		cugraph::fill(m->intColsNum, bb, randomProbability);
  		int nn = m->intColsNum;
		cugraph::flag_leaves2(nn, m->nnz[rank], m->cols_d[rank], d_leaf_vector);
		cugraph::update_dangling_nodes(m->intColsNum, d_leaf_vector, c);
	*/
	tc = MPI_Wtime();
	START_RANGE("SPMV_ALL_ITER", 1);
	for(i = 0; i < numIter; i++) {

		int s = i&1;
		int d = s^1;

		START_RANGE("BEFORE_SPMV_LOOP", 0);
#ifdef ASYNC_RED
		reduce_cuda_async(r_d[s], m->intColsNum, &sum, stream[0]);
#else
		sum = reduce_cuda(r_d[s], m->intColsNum);
#endif		
		if (m->totToSend) {
			CHECK_CUDA(cudaEventRecord(event[2], stream[1]));
#ifdef USE_MAPPED_SENDBUF
			getSendElems(r_d[s], m->rowsToSend_d, m->totToSend, m->sendBuffer_m, stream[1]);
#else
			getSendElems(r_d[s], m->rowsToSend_d, m->totToSend, m->sendBuffer_d, stream[1]);
			CHECK_CUDA(cudaMemcpyAsync(m->sendBuffer,
						   m->sendBuffer_d,
						   m->totToSend*sizeof(*m->sendBuffer),
						   cudaMemcpyDeviceToHost, stream[1]));
#endif
			CHECK_CUDA(cudaEventRecord(event[3], stream[1]));
		}

#ifdef ASYNC_RED
		CHECK_CUDA(cudaStreamSynchronize(stream[0]));
#endif
		t = MPI_Wtime();
		MPI_Allreduce(MPI_IN_PLACE, &sum, 1, REAL_MPI, MPI_SUM, MPI_COMM_WORLD);
		tmpi[0] += MPI_Wtime()-t;

		setarray(r_d[d], m->intColsNum, a*sum, stream[0]);
		END_RANGE;


		START_RANGE("SPMV_LOOP", 1);
		for(int k = 0; k < m->ncsr; k++) {

			int curr = (rank+k) % ntask;

			START_RANGE("SPMV_str0", 2);
			CHECK_CUDA(cudaEventRecord(event[0], stream[0]));
			computeSpmvAcc(/* NO ADD TERM */
				       c, m->nrows[curr], m->rows_d[curr],
                            	       m->roff_d[curr], m->cols_d[curr], m->vals_d[curr],
                            	       r_d[s], r_d[d], m->koff[curr], stream[0]);
			CHECK_CUDA(cudaEventRecord(event[1], stream[0]));
			// dangling node experiment
			/*
    		float dot_res = cugraph::dot( m->intColsNum, d_leaf_vector, r_d[s]);
    		cugraph::axpy(m->intColsNum, dot_res,  bb,  r_d[d]);
   			cugraph::scal(m->intColsNum, static_cast<REAL>(1.0/cugraph::nrm2(m->intColsNum, r_d[d])) , r_d[d]);
			*/
			START_RANGE("MPI+H2D_str1", 3)
			if (k < m->ncsr-1) {

				START_RANGE("SYNC_str1", 4)
				if (k == 0) {
					// wait for the D2H copy of m->sendBuffer initiated before SPMV loop
					if (m->totToSend) {
						CHECK_CUDA(cudaStreamSynchronize(stream[1]));
						CHECK_CUDA(cudaEventElapsedTime(&evt, event[2], event[3]));
						td2h[0] += evt / 1000.0; 
					}
				}
				END_RANGE;
			
	 			START_RANGE("MPI", 5)
				//MPI_Barrier(MPI_COMM_WORLD);
				t = MPI_Wtime();
				exchangeDataSingle(m->sendBuffer + m->sendOffs[k], m->sendNeigh[k], m->sendCnts[k],
						   m->recvBuffer + m->recvOffs[k], m->recvNeigh[k], m->recvCnts[k],
						   reqs+k, MPI_COMM_WORLD);
				tmpi[0] += MPI_Wtime()-t;
				END_RANGE;

				START_RANGE("H2D_str1", 6)
				if (m->recvCnts[k]) {
					CHECK_CUDA(cudaEventRecord(event[2], stream[1]));
					CHECK_CUDA(cudaMemcpyAsync(r_d[s] + m->intColsNum + m->recvOffs[k],
								   m->recvBuffer + m->recvOffs[k],
								   m->recvCnts[k]*sizeof(*r_d[s]),
								   cudaMemcpyHostToDevice, stream[1]));
					CHECK_CUDA(cudaEventRecord(event[3], stream[1]));

					CHECK_CUDA(cudaStreamSynchronize(stream[1]));
					CHECK_CUDA(cudaEventElapsedTime(&evt, event[2], event[3]));
					th2d[0] += evt / 1000.0; 
				}
				END_RANGE;
			}
			END_RANGE;

			CHECK_CUDA(cudaStreamSynchronize(stream[0]));
			CHECK_CUDA(cudaEventElapsedTime(&evt, event[0], event[1]));
			tspmv[0] += evt / 1000.0; 
			END_RANGE;
		}
		END_RANGE;
	}
	//MPI_Pcontrol(0);
	END_RANGE;
	MPI_Barrier(MPI_COMM_WORLD);
	tc = MPI_Wtime()-tc;
	sum = reduce_cuda(r_d[numIter&1], m->intColsNum);
	MPI_Reduce(rank?&sum:MPI_IN_PLACE, &sum, 1, REAL_MPI, MPI_SUM, 0, MPI_COMM_WORLD);

	float loc_nrm_1, glob_nrm1;
	loc_nrm_1= cugraph::nrm1(m->intColsNum,r_d[numIter&1]);
	MPI_Allreduce(&loc_nrm_1, &glob_nrm1, 1, REAL_MPI, MPI_SUM, MPI_COMM_WORLD);

	cugraph::scal(m->intColsNum, (float)1.0/glob_nrm1, r_d[numIter&1]);

#if	MPR_VERBOSE
	{
		char fname[256];
		snprintf(fname, 256, "myresult_%d.txt", rank);
		REAL *r = new REAL[m->intColsNum];
		CHECK_CUDA(cudaMemcpy(r, r_d[numIter&1], m->intColsNum*sizeof(*r), cudaMemcpyDeviceToHost));
		FILE *fp = fopen(fname, "w");
		for(i = 0; i < m->intColsNum; i++)
			fprintf(fp, "%d %E\n",m->firstRow+i, r[i]);
		fclose(fp);
		delete [] r;
	}
#endif

	MPI_Reduce(td2h, td2h+1, 1, MPI_DOUBLE, MPI_MAX, 0, MPI_COMM_WORLD);
	MPI_Reduce(rank?td2h:MPI_IN_PLACE, td2h, 1, MPI_DOUBLE, MPI_MIN, 0, MPI_COMM_WORLD);

	MPI_Reduce(tmpi, tmpi+1, 1, MPI_DOUBLE, MPI_MAX, 0, MPI_COMM_WORLD);
	MPI_Reduce(rank?tmpi:MPI_IN_PLACE, tmpi, 1, MPI_DOUBLE, MPI_MIN, 0, MPI_COMM_WORLD);

	MPI_Reduce(th2d, th2d+1, 1, MPI_DOUBLE, MPI_MAX, 0, MPI_COMM_WORLD);
	MPI_Reduce(rank?th2d:MPI_IN_PLACE, th2d, 1, MPI_DOUBLE, MPI_MIN, 0, MPI_COMM_WORLD);

	MPI_Reduce(tspmv, tspmv+1, 1, MPI_DOUBLE, MPI_MAX, 0, MPI_COMM_WORLD);
	MPI_Reduce(rank?tspmv:MPI_IN_PLACE, tspmv, 1, MPI_DOUBLE, MPI_MIN, 0, MPI_COMM_WORLD);

#if	MPR_VERBOSE
	if (0 == rank) {
		printf("\tgen   time: %.4lf secs\n", tg);
		printf("\tcomp  time: %.4lf secs\n", tc);
		printf("\t\tmin/max  d2h: %.4lf/%.4lf secs\n", td2h[0], td2h[1]);
		printf("\t\tmin/max  mpi: %.4lf/%.4lf secs\n", tmpi[0], tmpi[1]);
		printf("\t\tmin/max  h2d: %.4lf/%.4lf secs\n", th2d[0], th2d[1]);
		printf("\t\tmin/max spmv: %.4lf/%.4lf secs\n", tspmv[0], tspmv[1]);
		printf("PageRank sum: %E\n", sum);
	}
#endif

	cancelReqs(reqs, m->recvNum);

	CHECK_CUDA(cudaStreamDestroy(stream[0]));
	CHECK_CUDA(cudaStreamDestroy(stream[1]));
	CHECK_CUDA(cudaEventDestroy(event[0]));
	CHECK_CUDA(cudaEventDestroy(event[1]));

	if (r_h) free(r_h);
	if (reqs) free(reqs);

	CHECK_CUDA(cudaMemcpy(pr,   r_d[numIter&1],   sizeof(REAL) * m->intColsNum, cudaMemcpyDeviceToDevice));

	if (r_d[0]) CHECK_CUDA(cudaFree(r_d[0]));
	if (r_d[1]) CHECK_CUDA(cudaFree(r_d[1]));

			int *dummy;
	CHECK_CUDA(cudaMalloc(&dummy,m->intColsNum*sizeof(int)));
	CHECK_CUDA(cudaFree(dummy));


	cudaCheckError();
	return;
}

// Perform gdf input check
// Make local elist_t point to local GDF data 
// No copy
gdf_error load_gdf_input (const gdf_column *src_indices, 
       					  const gdf_column *dest_indices,
       					  elist_t *el) {

  GDF_REQUIRE( src_indices->size == dest_indices->size, GDF_COLUMN_SIZE_MISMATCH );
  GDF_REQUIRE( src_indices->dtype == dest_indices->dtype, GDF_UNSUPPORTED_DTYPE );
  GDF_REQUIRE( ((src_indices->dtype == GDF_INT32) || (src_indices->dtype == GDF_INT64)), GDF_UNSUPPORTED_DTYPE );
  GDF_REQUIRE( src_indices->size > 0, GDF_DATASET_EMPTY ); 

  el->u = (LOCINT*)src_indices->data; 
  el->v = (LOCINT*)dest_indices->data; 
  el->ned = src_indices->size; 
  return GDF_SUCCESS;
}

// Setup local gdf output
// column gdf_v_idx contains global vertex IDs
// column gdf_pr contains corresponding pr
// No copy
gdf_error fill_gdf_output (spmat_t *m, 
						   REAL *pr,
       					   gdf_column *gdf_v_idx, 
       					   gdf_column *gdf_pr) {

<<<<<<< HEAD
if (gdf_v_idx->dtype == GDF_INT64)
 cugraph::sequence<int64_t>(m->intColsNum,(int64_t*)gdf_v_idx->data,(int64_t)m->firstRow);
else
 cugraph::sequence<int>(m->intColsNum,(int*)gdf_v_idx->data,(int)m->firstRow);
    int	rank;

	MPI_Comm_rank(MPI_COMM_WORLD, &rank);

std::cout<< rank<<" "<<m->intColsNum<<std::endl;
  CHECK_CUDA(cudaMemcpy(gdf_pr->data, pr, m->intColsNum*sizeof(float), cudaMemcpyDeviceToDevice));

=======
//if (gdf_v_idx->dtype == GDF_INT64)
// cugraph::sequence<int64_t>(m->intColsNum,(int64_t*)gdf_v_idx->data,(int64_t)m->firstRow);
//else
// cugraph::sequence<int>(m->intColsNum,(int*)gdf_v_idx->data,(int)m->firstRow);
//cudaCheckError();
  CHECK_CUDA(cudaMemcpy(gdf_pr->data, pr, m->intColsNum*sizeof(REAL), cudaMemcpyDeviceToDevice));
>>>>>>> 49baac21
  return GDF_SUCCESS;
}

// coo to csr
// spmat_t is a custom structure for distributed csr matriices in PRBench
gdf_error gdf_multi_coo2csr_t(size_t N, const gdf_column *src_indices, const gdf_column *dest_indices, spmat_t *m) {
	elist_t * el = (elist_t *)Malloc(sizeof(*el));
	GDF_TRY(load_gdf_input(dest_indices, src_indices, el));
	coo2csr(N, m, el);
	if (el) free(el); //just free the structure
	return GDF_SUCCESS;
}


 
//Build a CSR matrix and solve Pagerank
gdf_error gdf_multi_pagerank_impl (const size_t global_v, const gdf_column *src_indices, const gdf_column *dest_indices, 
	                         gdf_column *v_idx, gdf_column *pagerank, const float damping_factor, const int max_iter) {
	GDF_REQUIRE( ((v_idx->dtype == GDF_INT32) || (v_idx->dtype == GDF_INT64)), GDF_UNSUPPORTED_DTYPE );
	GDF_REQUIRE((pagerank->dtype == GDF_FLOAT32), GDF_UNSUPPORTED_DTYPE );

    int	rank, ntask;
	rhsv_t	rval = {RHS_CONSTANT, REAL(1.0)/REAL(global_v), NULL};
	REAL a = (REALV(1.0)-REAL(damping_factor))/((REAL)global_v);
	
	//setup 
	MPI_Comm_rank(MPI_COMM_WORLD, &rank);
	MPI_Comm_size(MPI_COMM_WORLD, &ntask);
	MPI_Barrier(MPI_COMM_WORLD);
	init_cuda();
	spmat_t *m = createSpmat(ntask);
    REAL* pr = nullptr;

    //coo2csr transposed
	GDF_TRY(gdf_multi_coo2csr_t(global_v, src_indices, dest_indices, m));
	cudaCheckError();
	//allocate local result
	CHECK_CUDA(cudaMalloc(&pr,m->intColsNum*sizeof(REAL)));
	//solve
	pagerank_solver(max_iter, damping_factor, a, rval, m, pr);
	cudaCheckError();

	//store the local result in gdf_columns
	GDF_TRY(fill_gdf_output(m, pr, v_idx, pagerank));
	cudaCheckError();

	//cleanup
	if (rval.str) free(rval.str);
		cudaCheckError();

	MPI_Barrier(MPI_COMM_WORLD);
	if (pr) CHECK_CUDA(cudaFree(pr));
	destroySpmat(m);
	cleanup_cuda();

	return GDF_SUCCESS;
}<|MERGE_RESOLUTION|>--- conflicted
+++ resolved
@@ -695,26 +695,12 @@
        					   gdf_column *gdf_v_idx, 
        					   gdf_column *gdf_pr) {
 
-<<<<<<< HEAD
-if (gdf_v_idx->dtype == GDF_INT64)
- cugraph::sequence<int64_t>(m->intColsNum,(int64_t*)gdf_v_idx->data,(int64_t)m->firstRow);
-else
- cugraph::sequence<int>(m->intColsNum,(int*)gdf_v_idx->data,(int)m->firstRow);
-    int	rank;
-
-	MPI_Comm_rank(MPI_COMM_WORLD, &rank);
-
-std::cout<< rank<<" "<<m->intColsNum<<std::endl;
-  CHECK_CUDA(cudaMemcpy(gdf_pr->data, pr, m->intColsNum*sizeof(float), cudaMemcpyDeviceToDevice));
-
-=======
 //if (gdf_v_idx->dtype == GDF_INT64)
 // cugraph::sequence<int64_t>(m->intColsNum,(int64_t*)gdf_v_idx->data,(int64_t)m->firstRow);
 //else
 // cugraph::sequence<int>(m->intColsNum,(int*)gdf_v_idx->data,(int)m->firstRow);
 //cudaCheckError();
   CHECK_CUDA(cudaMemcpy(gdf_pr->data, pr, m->intColsNum*sizeof(REAL), cudaMemcpyDeviceToDevice));
->>>>>>> 49baac21
   return GDF_SUCCESS;
 }
 
@@ -724,7 +710,7 @@
 	elist_t * el = (elist_t *)Malloc(sizeof(*el));
 	GDF_TRY(load_gdf_input(dest_indices, src_indices, el));
 	coo2csr(N, m, el);
-	if (el) free(el); //just free the structure
+	if (el) free(el); //just first_rowee the structure
 	return GDF_SUCCESS;
 }
 
