--- conflicted
+++ resolved
@@ -515,7 +515,7 @@
 	return GDF_SUCCESS;
 }
 
-<<<<<<< HEAD
+
 gdf_error gdf_extract_subgraph_vertex_nvgraph(gdf_graph* gdf_G,
 																							gdf_graph* result,
 																							gdf_column* vertices) {
@@ -576,7 +576,8 @@
 	NVG_TRY(nvgraphGetGraphStructure(nvg_handle, nv_result, (void*)&topo, &TT));
 
 	return GDF_SUCCESS;
-=======
+}
+
 gdf_error gdf_triangle_count_nvgraph(gdf_graph* G, uint64_t* result) {
   GDF_REQUIRE(G != nullptr, GDF_INVALID_API_CALL);
   GDF_REQUIRE((G->adjList != nullptr) || (G->edgeList != nullptr), GDF_INVALID_API_CALL);
@@ -592,5 +593,4 @@
   // Make Nvgraph call
   NVG_TRY(nvgraphTriangleCount(nvg_handle, nvgraph_G, result));
   return GDF_SUCCESS;
->>>>>>> 0746857f
 }