--- conflicted
+++ resolved
@@ -24,124 +24,6 @@
 
 namespace cugraph {
 namespace detail {
-<<<<<<< HEAD
-  enum BFS_ALGO_STATE {
-    TOPDOWN, BOTTOMUP
-  };
-
-  template<typename IndexType>
-  void BFS<IndexType>::setup() {
-
-    // Determinism flag, false by default
-    deterministic = false;
-    //Working data
-    //Each vertex can be in the frontier at most once
-    ALLOC_TRY(&frontier, n * sizeof(IndexType), nullptr);
-
-    //We will update frontier during the execution
-    //We need the orig to reset frontier, or ALLOC_FREE_TRY
-    original_frontier = frontier;
-
-    //size of bitmaps for vertices
-    vertices_bmap_size = (n / (8 * sizeof(int)) + 1);
-    //ith bit of visited_bmap is set <=> ith vertex is visited
-
-    ALLOC_TRY(&visited_bmap, sizeof(int) * vertices_bmap_size, nullptr);
-
-    //ith bit of isolated_bmap is set <=> degree of ith vertex = 0
-    ALLOC_TRY(&isolated_bmap, sizeof(int) * vertices_bmap_size, nullptr);
-
-    //vertices_degree[i] = degree of vertex i
-    ALLOC_TRY(&vertex_degree, sizeof(IndexType) * n, nullptr);
-
-    //Cub working data
-    traversal::cub_exclusive_sum_alloc(n + 1, d_cub_exclusive_sum_storage, cub_exclusive_sum_storage_bytes);
-
-    //We will need (n+1) ints buffer for two differents things (bottom up or top down) - sharing it since those uses are mutually exclusive
-    ALLOC_TRY(&buffer_np1_1, (n + 1) * sizeof(IndexType), nullptr);
-    ALLOC_TRY(&buffer_np1_2, (n + 1) * sizeof(IndexType), nullptr);
-
-    //Using buffers : top down
-
-    //frontier_vertex_degree[i] is the degree of vertex frontier[i]
-    frontier_vertex_degree = buffer_np1_1;
-    //exclusive sum of frontier_vertex_degree
-    exclusive_sum_frontier_vertex_degree = buffer_np1_2;
-
-    //Using buffers : bottom up
-    //contains list of unvisited vertices
-    unvisited_queue = buffer_np1_1;
-    //size of the "last" unvisited queue : size_last_unvisited_queue
-    //refers to the size of unvisited_queue
-    //which may not be up to date (the queue may contains vertices that are now visited)
-
-    //We may leave vertices unvisited after bottom up main kernels - storing them here
-    left_unvisited_queue = buffer_np1_2;
-
-    //We use buckets of edges (32 edges per bucket for now, see exact macro in bfs_kernels). frontier_vertex_degree_buckets_offsets[i] is the index k such as frontier[k] is the source of the first edge of the bucket
-    //See top down kernels for more details
-    ALLOC_TRY(&exclusive_sum_frontier_vertex_buckets_offsets,
-              ((nnz / TOP_DOWN_EXPAND_DIMX + 1) * NBUCKETS_PER_BLOCK + 2) * sizeof(IndexType), nullptr);
-
-    //Init device-side counters
-    //Those counters must be/can be reset at each bfs iteration
-    //Keeping them adjacent in memory allow use call only one cudaMemset - launch latency is the current bottleneck
-    ALLOC_TRY(&d_counters_pad, 4 * sizeof(IndexType), nullptr);
-
-    d_new_frontier_cnt = &d_counters_pad[0];
-    d_mu = &d_counters_pad[1];
-    d_unvisited_cnt = &d_counters_pad[2];
-    d_left_unvisited_cnt = &d_counters_pad[3];
-
-    //Lets use this int* for the next 3 lines
-    //Its dereferenced value is not initialized - so we dont care about what we put in it
-    IndexType * d_nisolated = d_new_frontier_cnt;
-    cudaMemsetAsync(d_nisolated, 0, sizeof(IndexType), stream);
-
-    //Computing isolated_bmap
-    //Only dependent on graph - not source vertex - done once
-    traversal::flag_isolated_vertices(n, isolated_bmap, row_offsets, vertex_degree, d_nisolated, stream);
-    cudaMemcpyAsync(&nisolated, d_nisolated, sizeof(IndexType), cudaMemcpyDeviceToHost, stream);
-
-    //We need nisolated to be ready to use
-    cudaStreamSynchronize(stream);
-  }
-
-  template<typename IndexType>
-  void BFS<IndexType>::configure(IndexType *_distances,
-                                 IndexType *_predecessors,
-                                 double *_sp_counters,
-                                 int *_edge_mask)
-  {
-    distances = _distances;
-    predecessors = _predecessors;
-    edge_mask = _edge_mask;
-    sp_counters = _sp_counters;
-
-    useEdgeMask = (edge_mask != NULL);
-    computeDistances = (distances != NULL);
-    computePredecessors = (predecessors != NULL);
-
-    //We need distances to use bottom up
-    if (directed && !computeDistances)
-      ALLOC_TRY(&distances, n * sizeof(IndexType), nullptr);
-
-    // In case the shortest path counters is required, previous_bmap has to be allocated
-    if (sp_counters) {
-      ALLOC_TRY(&previous_visited_bmap, sizeof(int) * vertices_bmap_size, nullptr);
-    }
-  }
-
-  template<typename IndexType>
-  void BFS<IndexType>::traverse(IndexType source_vertex) {
-
-    //Init visited_bmap
-    //If the graph is undirected, we not that
-    //we will never discover isolated vertices (in degree = out degree = 0)
-    //we avoid a lot of work by flagging them now
-    //in g500 graphs they represent ~25% of total vertices
-    //more than that for wiki and twitter graphs
-=======
 enum BFS_ALGO_STATE { TOPDOWN, BOTTOMUP };
 
 template <typename IndexType>
@@ -160,6 +42,7 @@
   // size of bitmaps for vertices
   vertices_bmap_size = (n / (8 * sizeof(int)) + 1);
   // ith bit of visited_bmap is set <=> ith vertex is visited
+
   ALLOC_TRY(&visited_bmap, sizeof(int) * vertices_bmap_size, nullptr);
 
   // ith bit of isolated_bmap is set <=> degree of ith vertex = 0
@@ -226,14 +109,17 @@
   // We need nisolated to be ready to use
   cudaStreamSynchronize(stream);
 }
->>>>>>> 631bbaa1
 
 template <typename IndexType>
-void BFS<IndexType>::configure(IndexType *_distances, IndexType *_predecessors, int *_edge_mask)
+void BFS<IndexType>::configure(IndexType *_distances,
+                               IndexType *_predecessors,
+                               double *_sp_counters,
+                               int *_edge_mask)
 {
   distances    = _distances;
   predecessors = _predecessors;
   edge_mask    = _edge_mask;
+  sp_counters  = _sp_counters;
 
   useEdgeMask         = (edge_mask != NULL);
   computeDistances    = (distances != NULL);
@@ -241,20 +127,11 @@
 
   // We need distances to use bottom up
   if (directed && !computeDistances) ALLOC_TRY(&distances, n * sizeof(IndexType), nullptr);
+
+  // In case the shortest path counters is required, previous_bmap has to be allocated
+  if (sp_counters) { ALLOC_TRY(&previous_visited_bmap, sizeof(int) * vertices_bmap_size, nullptr); }
 }
 
-<<<<<<< HEAD
-    if (sp_counters) {
-      cudaMemsetAsync(sp_counters, 0, n * sizeof(double), stream);
-      double value = 1;
-      cudaMemcpyAsync(sp_counters + source_vertex, &value, sizeof(double), cudaMemcpyHostToDevice);
-    }
-
-
-    //
-    //Initial frontier
-    //
-=======
 template <typename IndexType>
 void BFS<IndexType>::traverse(IndexType source_vertex)
 {
@@ -274,7 +151,6 @@
                     cudaMemcpyDeviceToDevice,
                     stream);
   }
->>>>>>> 631bbaa1
 
   // If needed, setting all vertices as undiscovered (inf distance)
   // We dont use computeDistances here
@@ -284,6 +160,12 @@
 
   // If needed, setting all predecessors to non-existent (-1)
   if (computePredecessors) { cudaMemsetAsync(predecessors, -1, n * sizeof(IndexType), stream); }
+
+  if (sp_counters) {
+    cudaMemsetAsync(sp_counters, 0, n * sizeof(double), stream);
+    double value = 1;
+    cudaMemcpyAsync(sp_counters + source_vertex, &value, sizeof(double), cudaMemcpyHostToDevice);
+  }
 
   //
   // Initial frontier
@@ -319,59 +201,8 @@
   cudaMemcpyAsync(
     &visited_bmap[source_vertex / INT_SIZE], &m, sizeof(int), cudaMemcpyHostToDevice, stream);
 
-<<<<<<< HEAD
-    //At first we know we have to use top down
-    BFS_ALGO_STATE algo_state = TOPDOWN;
-
-    //useDistances : we check if a vertex is a parent using distances in bottom up - distances become working data
-    //undirected g : need parents to be in children's neighbors
-
-    // In case the shortest path counters need to be computeed, the bottom_up approach cannot be used
-    bool can_use_bottom_up = (!sp_counters && !directed && distances);
-
-    while (nf > 0 && nu > 0) {
-      //Each vertices can appear only once in the frontierer array - we know it will fit
-      new_frontier = frontier + nf;
-      IndexType old_nf = nf;
-      resetDevicePointers();
-
-      if (can_use_bottom_up) {
-        //Choosing algo
-        //Finite machine described in http://parlab.eecs.berkeley.edu/sites/all/parlab/files/main.pdf
-
-        switch (algo_state) {
-          case TOPDOWN:
-            if (mf > mu / alpha)
-              algo_state = BOTTOMUP;
-            break;
-          case BOTTOMUP:
-            if (!growing && nf < n / beta) {
-
-              //We need to prepare the switch back to top down
-              //We couldnt keep track of mu during bottom up - because we dont know what mf is. Computing mu here
-              bfs_kernels::count_unvisited_edges(unvisited_queue,
-                                                size_last_unvisited_queue,
-                                                visited_bmap,
-                                                vertex_degree,
-                                                d_mu,
-                                                stream);
-
-              //Typical pre-top down workflow. set_frontier_degree + exclusive-scan
-              traversal::set_frontier_degree(frontier_vertex_degree,
-                                  frontier,
-                                  vertex_degree,
-                                  nf,
-                                  stream);
-              traversal::exclusive_sum(d_cub_exclusive_sum_storage,
-                            cub_exclusive_sum_storage_bytes,
-                            frontier_vertex_degree,
-                            exclusive_sum_frontier_vertex_degree,
-                            nf + 1,
-                            stream);
-=======
   // Adding source_vertex to init frontier
   cudaMemcpyAsync(&frontier[0], &source_vertex, sizeof(IndexType), cudaMemcpyHostToDevice, stream);
->>>>>>> 631bbaa1
 
   // mf : edges in frontier
   // nf : vertices in frontier
@@ -392,70 +223,12 @@
   // That number is wrong if source_vertex is also isolated - but it's not important
   nu = n - nisolated - nf;
 
-<<<<<<< HEAD
-      switch (algo_state) {
-        case TOPDOWN:
-          // This step is only required if sp_counters is not nullptr
-          if (sp_counters) {
-            cudaMemcpyAsync(previous_visited_bmap,
-                            visited_bmap,
-                            vertices_bmap_size * sizeof(int),
-                            cudaMemcpyDeviceToDevice,
-                            stream);
-            // We need to copy the visited_bmap before doing the traversal
-            cudaStreamSynchronize(stream);
-          }
-          traversal::compute_bucket_offsets(exclusive_sum_frontier_vertex_degree,
-                                 exclusive_sum_frontier_vertex_buckets_offsets,
-                                 nf,
-                                 mf,
-                                 stream);
-          bfs_kernels::frontier_expand(row_offsets,
-                                col_indices,
-                                frontier,
-                                nf,
-                                mf,
-                                lvl,
-                                new_frontier,
-                                d_new_frontier_cnt,
-                                exclusive_sum_frontier_vertex_degree,
-                                exclusive_sum_frontier_vertex_buckets_offsets,
-                                previous_visited_bmap,
-                                visited_bmap,
-                                distances,
-                                predecessors,
-                                sp_counters,
-                                edge_mask,
-                                isolated_bmap,
-                                directed,
-                                stream,
-                                deterministic);
-
-          mu -= mf;
-
-          cudaMemcpyAsync(&nf,
-                          d_new_frontier_cnt,
-                          sizeof(IndexType),
-                          cudaMemcpyDeviceToHost,
-                          stream);
-          CUDA_CHECK_LAST();
-=======
   // Last frontier was 0, now it is 1
   growing = true;
->>>>>>> 631bbaa1
 
   IndexType size_last_left_unvisited_queue = n;  // we just need value > 0
   IndexType size_last_unvisited_queue      = 0;  // queue empty
 
-<<<<<<< HEAD
-          if (nf) {
-            //Typical pre-top down workflow. set_frontier_degree + exclusive-scan
-            traversal::set_frontier_degree(frontier_vertex_degree,
-                                           new_frontier,
-                                           vertex_degree,
-                                           nf,
-                                           stream);
-=======
   // Typical pre-top down workflow. set_frontier_degree + exclusive-scan
   traversal::set_frontier_degree(frontier_vertex_degree, frontier, vertex_degree, nf, stream);
   traversal::exclusive_sum(d_cub_exclusive_sum_storage,
@@ -479,7 +252,9 @@
 
   // useDistances : we check if a vertex is a parent using distances in bottom up - distances become
   // working data undirected g : need parents to be in children's neighbors
-  bool can_use_bottom_up = !directed && distances;
+
+  // In case the shortest path counters need to be computeed, the bottom_up approach cannot be used
+  bool can_use_bottom_up = (!sp_counters && !directed && distances);
 
   while (nf > 0 && nu > 0) {
     // Each vertices can appear only once in the frontierer array - we know it will fit
@@ -510,17 +285,13 @@
             // Typical pre-top down workflow. set_frontier_degree + exclusive-scan
             traversal::set_frontier_degree(
               frontier_vertex_degree, frontier, vertex_degree, nf, stream);
->>>>>>> 631bbaa1
             traversal::exclusive_sum(d_cub_exclusive_sum_storage,
                                      cub_exclusive_sum_storage_bytes,
                                      frontier_vertex_degree,
                                      exclusive_sum_frontier_vertex_degree,
                                      nf + 1,
                                      stream);
-<<<<<<< HEAD
-=======
-
->>>>>>> 631bbaa1
+
             cudaMemcpyAsync(&mf,
                             &exclusive_sum_frontier_vertex_degree[nf],
                             sizeof(IndexType),
@@ -541,6 +312,16 @@
 
     switch (algo_state) {
       case TOPDOWN:
+        // This step is only required if sp_counters is not nullptr
+        if (sp_counters) {
+          cudaMemcpyAsync(previous_visited_bmap,
+                          visited_bmap,
+                          vertices_bmap_size * sizeof(int),
+                          cudaMemcpyDeviceToDevice,
+                          stream);
+          // We need to copy the visited_bmap before doing the traversal
+          cudaStreamSynchronize(stream);
+        }
         traversal::compute_bucket_offsets(exclusive_sum_frontier_vertex_degree,
                                           exclusive_sum_frontier_vertex_buckets_offsets,
                                           nf,
@@ -556,9 +337,11 @@
                                      d_new_frontier_cnt,
                                      exclusive_sum_frontier_vertex_degree,
                                      exclusive_sum_frontier_vertex_buckets_offsets,
+                                     previous_visited_bmap,
                                      visited_bmap,
                                      distances,
                                      predecessors,
+                                     sp_counters,
                                      edge_mask,
                                      isolated_bmap,
                                      directed,
@@ -661,31 +444,7 @@
     frontier = new_frontier;
     growing  = (nf > old_nf);
 
-<<<<<<< HEAD
-  template<typename IndexType>
-  void BFS<IndexType>::clean() {
-    //the vectors have a destructor that takes care of cleaning
-    ALLOC_FREE_TRY(original_frontier, nullptr);
-    ALLOC_FREE_TRY(visited_bmap, nullptr);
-    ALLOC_FREE_TRY(isolated_bmap, nullptr);
-    ALLOC_FREE_TRY(vertex_degree, nullptr);
-    ALLOC_FREE_TRY(d_cub_exclusive_sum_storage, nullptr);
-    ALLOC_FREE_TRY(buffer_np1_1, nullptr);
-    ALLOC_FREE_TRY(buffer_np1_2, nullptr);
-    ALLOC_FREE_TRY(exclusive_sum_frontier_vertex_buckets_offsets, nullptr);
-    ALLOC_FREE_TRY(d_counters_pad, nullptr);
-
-    //In that case, distances is a working data
-    if (directed && !computeDistances)
-      ALLOC_FREE_TRY(distances, nullptr);
-
-    // In that  case, previous_visited_bmap has been allocated
-    if (sp_counters) {
-      ALLOC_FREE_TRY(previous_visited_bmap, nullptr);
-    }
-=======
     ++lvl;
->>>>>>> 631bbaa1
   }
 }
 
@@ -711,6 +470,9 @@
 
   // In that case, distances is a working data
   if (directed && !computeDistances) ALLOC_FREE_TRY(distances, nullptr);
+
+  // In that  case, previous_visited_bmap has been allocated
+  if (sp_counters) { ALLOC_FREE_TRY(previous_visited_bmap, nullptr); }
 }
 
 template class BFS<int>;
@@ -719,24 +481,15 @@
 // NOTE: SP counter increase extremely fast on large graph
 //       It can easily reach 1e40~1e70 on GAP-road.mtx
 template <typename VT, typename ET, typename WT>
-<<<<<<< HEAD
-void bfs(experimental::GraphCSR<VT, ET, WT> const &graph, VT *distances,
-         VT *predecessors, double *sp_counters, const VT start_vertex,
-         bool directed) {
-  CUGRAPH_EXPECTS(typeid(VT) == typeid(int),
-                  "Unsupported vertex id data type, please use int");
-  CUGRAPH_EXPECTS(typeid(ET) == typeid(int),
-                  "Unsupported edge id data type, please use int");
-=======
 void bfs(experimental::GraphCSR<VT, ET, WT> const &graph,
          VT *distances,
          VT *predecessors,
+         double *sp_counters,
          const VT start_vertex,
          bool directed)
 {
   CUGRAPH_EXPECTS(typeid(VT) == typeid(int), "Unsupported vertex id data type, please use int");
   CUGRAPH_EXPECTS(typeid(ET) == typeid(int), "Unsupported edge id data type, please use int");
->>>>>>> 631bbaa1
   CUGRAPH_EXPECTS((typeid(WT) == typeid(float)) || (typeid(WT) == typeid(double)),
                   "Unsupported weight data type, please use float or double");
 
@@ -747,35 +500,25 @@
   const ET *offsets_ptr = graph.offsets;
 
   int alpha = 15;
-<<<<<<< HEAD
-  int beta = 18;
-  //FIXME: Use VT and ET in the BFS detail
-  cugraph::detail::BFS<VT> bfs(number_of_vertices, number_of_edges,
-                               offsets_ptr, indices_ptr, directed, alpha,
-                               beta);
-  bfs.configure(distances, predecessors, sp_counters, nullptr);
-  bfs.traverse(start_vertex);
-}
-
-template void bfs<int, int, float>(experimental::GraphCSR<int, int, float> const &graph, int *distances, int *predecessors,
-                                   double *sp_counters, const int source_vertex, bool directed);
-template void bfs<int, int, double>(experimental::GraphCSR<int, int, double> const &graph, int *distances, int *predecessors,
-                                   double *sp_counters, const int source_vertex, bool directed);
-
-=======
   int beta  = 18;
   // FIXME: Use VT and ET in the BFS detail
   cugraph::detail::BFS<VT> bfs(
     number_of_vertices, number_of_edges, offsets_ptr, indices_ptr, directed, alpha, beta);
-  bfs.configure(distances, predecessors, nullptr);
+  bfs.configure(distances, predecessors, sp_counters, nullptr);
   bfs.traverse(start_vertex);
 }
 
 template void bfs<int, int, float>(experimental::GraphCSR<int, int, float> const &graph,
                                    int *distances,
                                    int *predecessors,
+                                   double *sp_counters,
                                    const int source_vertex,
                                    bool directed);
->>>>>>> 631bbaa1
+template void bfs<int, int, double>(experimental::GraphCSR<int, int, double> const &graph,
+                                    int *distances,
+                                    int *predecessors,
+                                    double *sp_counters,
+                                    const int source_vertex,
+                                    bool directed);
 
 }  // namespace cugraph