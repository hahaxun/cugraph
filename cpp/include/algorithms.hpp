/*
 * Copyright (c) 2020, NVIDIA CORPORATION.
 *
 * Licensed under the Apache License, Version 2.0 (the "License");
 * you may not use this file except in compliance with the License.
 * You may obtain a copy of the License at
 *
 *     http://www.apache.org/licenses/LICENSE-2.0
 *
 * Unless required by applicable law or agreed to in writing, software
 * distributed under the License is distributed on an "AS IS" BASIS,
 * WITHOUT WARRANTIES OR CONDITIONS OF ANY KIND, either express or implied.
 * See the License for the specific language governing permissions and
 * limitations under the License.
 */
#pragma once

#include <graph.hpp>

namespace cugraph {

/**
 * @brief     Find the PageRank vertex values for a graph.
 *
 * cuGraph computes an approximation of the Pagerank eigenvector using the power method.
 * The number of iterations depends on the properties of the network itself; it increases
 * when the tolerance descreases and/or alpha increases toward the limiting value of 1.
 * The user is free to use default values or to provide inputs for the initial guess,
 * tolerance and maximum number of iterations.
 *
 * @throws                           cugraph::logic_error with a custom message when an error
 occurs.
 *
 * @tparam VT                        Type of vertex identifiers. Supported value : int (signed,
 32-bit)
 * @tparam ET                        Type of edge identifiers. Supported value : int (signed,
 32-bit)
 * @tparam WT                        Type of edge weights. Supported value : float or double.
 *
 * @param[in] graph                  cuGRAPH graph descriptor, should contain the connectivity
 information as a transposed adjacency list (CSC). Edge weights are not used for this algorithm.
 * @param[in] alpha                  The damping factor alpha represents the probability to follow
 an outgoing edge, standard value is 0.85. Thus, 1.0-alpha is the probability to “teleport” to a
 random vertex. Alpha should be greater than 0.0 and strictly lower than 1.0.
 *                                   The initial guess must not be the vector of 0s. Any value other
 than 1 or 0 is treated as an invalid value.
 * @param[in] pagerank               Array of size V. Should contain the initial guess if
 has_guess=true. In this case the initial guess cannot be the vector of 0s. Memory is provided and
 owned by the caller.
 * @param[in] personalization_subset_size (optional) The number of vertices for to personalize.
 Initialized to 0 by default.
 * @param[in] personalization_subset (optional) Array of size personalization_subset_size containing
 vertices for running personalized pagerank. Initialized to nullptr by default. Memory is provided
 and owned by the caller.
 * @param[in] personalization_values (optional) Array of size personalization_subset_size containing
 values associated with personalization_subset vertices. Initialized to nullptr by default. Memory
 is provided and owned by the caller.
 * @param[in] tolerance              Set the tolerance the approximation, this parameter should be a
 small magnitude value.
 *                                   The lower the tolerance the better the approximation. If this
 value is 0.0f, cuGRAPH will use the default value which is 1.0E-5.
 *                                   Setting too small a tolerance can lead to non-convergence due
 to numerical roundoff. Usually values between 0.01 and 0.00001 are acceptable.
 * @param[in] max_iter               (optional) The maximum number of iterations before an answer is
 returned. This can be used to limit the execution time and do an early exit before the solver
 reaches the convergence tolerance.
 *                                   If this value is lower or equal to 0 cuGRAPH will use the
 default value, which is 500.
 * @param[in] has_guess              (optional) This parameter is used to notify cuGRAPH if it
 should use a user-provided initial guess. False means the user does not have a guess, in this case
 cuGRAPH will use a uniform vector set to 1/V.
 *                                   If the value is True, cuGRAPH will read the pagerank parameter
 and use this as an initial guess.
 * @param[out] *pagerank             The PageRank : pagerank[i] is the PageRank of vertex i. Memory
 remains provided and owned by the caller.
 *
 */
template <typename VT, typename ET, typename WT>
void pagerank(experimental::GraphCSC<VT, ET, WT> const &graph,
              WT *pagerank,
              VT personalization_subset_size = 0,
              VT *personalization_subset     = nullptr,
              WT *personalization_values     = nullptr,
              double alpha                   = 0.85,
              double tolerance               = 1e-5,
              int64_t max_iter               = 500,
              bool has_guess                 = false);

/**
 * @brief     Compute jaccard similarity coefficient for all vertices
 *
 * Computes the Jaccard similarity coefficient for every pair of vertices in the graph
 * which are connected by an edge.
 *
 * @throws                 cugraph::logic_error when an error occurs.
 *
 * @tparam VT              Type of vertex identifiers. Supported value : int (signed, 32-bit)
 * @tparam ET              Type of edge identifiers. Supported value : int (signed, 32-bit)
 * @tparam WT              Type of edge weights. Supported value : float or double.
 *
 * @param[in] graph        The input graph object
 * @param[in] weights      device pointer to input vertex weights for weighted Jaccard, may be NULL
 * for unweighted Jaccard.
 * @param[out] result      Device pointer to result values, memory needs to be pre-allocated by
 * caller
 */
template <typename VT, typename ET, typename WT>
void jaccard(experimental::GraphCSR<VT, ET, WT> const &graph, WT const *weights, WT *result);

/**
 * @brief     Compute jaccard similarity coefficient for selected vertex pairs
 *
 * Computes the Jaccard similarity coefficient for each pair of specified vertices.
 * Vertices are specified as pairs where pair[n] = (first[n], second[n])
 *
 * @throws                 cugraph::logic_error when an error occurs.
 *
 * @tparam VT              Type of vertex identifiers. Supported value : int (signed, 32-bit)
 * @tparam ET              Type of edge identifiers. Supported value : int (signed, 32-bit)
 * @tparam WT              Type of edge weights. Supported value : float or double.
 *
 * @param[in] graph        The input graph object
 * @param[in] weights      The input vertex weights for weighted Jaccard, may be NULL for
 *                         unweighted Jaccard.
 * @param[in] num_pairs    The number of vertex ID pairs specified
 * @param[in] first        Device pointer to first vertex ID of each pair
 * @param[in] second       Device pointer to second vertex ID of each pair
 * @param[out] result      Device pointer to result values, memory needs to be pre-allocated by
 * caller
 */
template <typename VT, typename ET, typename WT>
void jaccard_list(experimental::GraphCSR<VT, ET, WT> const &graph,
                  WT const *weights,
                  ET num_pairs,
                  VT const *first,
                  VT const *second,
                  WT *result);

/**
 * @brief     Compute overlap coefficient for all vertices in the graph
 *
 * Computes the Overlap Coefficient for every pair of vertices in the graph which are
 * connected by an edge.
 *
 * @throws                 cugraph::logic_error when an error occurs.
 *
 * @tparam VT              Type of vertex identifiers. Supported value : int (signed, 32-bit)
 * @tparam ET              Type of edge identifiers. Supported value : int (signed, 32-bit)
 * @tparam WT              Type of edge weights. Supported value : float or double.
 *
 * @param[in] graph        The input graph object
 * @param[in] weights      device pointer to input vertex weights for weighted overlap, may be NULL
 * for unweighted overlap.
 * @param[out] result      Device pointer to result values, memory needs to be pre-allocated by
 * caller
 */
template <typename VT, typename ET, typename WT>
void overlap(experimental::GraphCSR<VT, ET, WT> const &graph, WT const *weights, WT *result);

/**
 * @brief     Compute overlap coefficient for select pairs of vertices
 *
 * Computes the overlap coefficient for each pair of specified vertices.
 * Vertices are specified as pairs where pair[n] = (first[n], second[n])
 *
 * @throws                 cugraph::logic_error when an error occurs.
 *
 * @tparam VT              Type of vertex identifiers. Supported value : int (signed, 32-bit)
 * @tparam ET              Type of edge identifiers. Supported value : int (signed, 32-bit)
 * @tparam WT              Type of edge weights. Supported value : float or double.
 *
 * @param[in] graph        The input graph object
 * @param[in] weights      device pointer to input vertex weights for weighted overlap, may be NULL
 * for unweighted overlap.
 * @param[in] num_pairs    The number of vertex ID pairs specified
 * @param[in] first        Device pointer to first vertex ID of each pair
 * @param[in] second       Device pointer to second vertex ID of each pair
 * @param[out] result      Device pointer to result values, memory needs to be pre-allocated by
 * caller
 */
template <typename VT, typename ET, typename WT>
void overlap_list(experimental::GraphCSR<VT, ET, WT> const &graph,
                  WT const *weights,
                  ET num_pairs,
                  VT const *first,
                  VT const *second,
                  WT *result);

enum class cugraph_bc_implem_t {
  CUGRAPH_DEFAULT = 0,            ///> Native cugraph implementation
  CUGRAPH_GUNROCK                 ///> Gunrock implementation
};

/**
 * @brief     Compute betweenness centrality for a graph
 *
 * Betweenness centrality for a vertex is the sum of the fraction of
 * all pairs shortest paths that pass through the vertex.
 *
<<<<<<< HEAD
 * Note that both the native and the gunrock implementations do not support a weighted graph.
 *
 * @throws                           cugraph::logic_error with a custom message when an error occurs.
 *
 * @tparam VT                        Type of vertex identifiers. Supported value : int (signed, 32-bit)
 * @tparam ET                        Type of edge identifiers.  Supported value : int (signed, 32-bit)
 * @tparam WT                        Type of edge weights. Supported values : float or double.
 * @tparam result_t                  Type of computed result.  Supported values :  float or double (double only supported in default implementation)
=======
 * Note that gunrock (current implementation) does not support a weighted graph.
 *
 * @throws                           cugraph::logic_error with a custom message when an error
 * occurs.
 *
 * @tparam VT                        Type of vertex identifiers. Supported value : int (signed,
 * 32-bit)
 * @tparam ET                        Type of edge identifiers.  Supported value : int (signed,
 * 32-bit)
 * @tparam WT                        Type of edge weights. Supported values : float or double.
 * @tparam result_t                  Type of computed result.  Supported values :  float
>>>>>>> 631bbaa1
 *
 * @param[in] graph                  cuGRAPH graph descriptor, should contain the connectivity
 * information as a CSR
 * @param[out] result                Device array of centrality scores
 * @param[in] normalized             If true, return normalized scores, if false return unnormalized
 * scores.
 * @param[in] endpoints              If true, include endpoints of paths in score, if false do not
 * @param[in] weight                 If specified, device array of weights for each edge
<<<<<<< HEAD
 * @param[in] k                      If specified, number of vertex samples defined in the vertices array .
 * @param[in] vertices               If specified, host array of vertex ids to estimate betweenness centrality.
 * @param[in] implem                 Cugraph currently supports 2 implementations: native and gunrock
=======
 * @param[in] k                      If specified, number of vertex samples defined in the vertices
 * array
 * @param[in] vertices               If specified, device array of sampled vertex ids to estimate
 * betweenness centrality.
>>>>>>> 631bbaa1
 *
 */
template <typename VT, typename ET, typename WT, typename result_t>
void betweenness_centrality(experimental::GraphCSR<VT, ET, WT> const &graph,
                            result_t *result,
<<<<<<< HEAD
                            bool normalized = true,
                            bool endpoints = false,
                            WT const *weight = nullptr,
                            VT k = 0,
                            VT const *vertices = nullptr,
                            cugraph_bc_implem_t implem = cugraph_bc_implem_t::CUGRAPH_DEFAULT);
=======
                            bool normalized    = true,
                            bool endpoints     = false,
                            WT const *weight   = nullptr,
                            VT k               = 0,
                            VT const *vertices = nullptr);
>>>>>>> 631bbaa1

enum class cugraph_cc_t {
  CUGRAPH_WEAK = 0,  ///> Weakly Connected Components
  CUGRAPH_STRONG,    ///> Strongly Connected Components
  NUM_CONNECTIVITY_TYPES
};

/**
 * @brief      Compute connected components.
 *
 * The weak version (for undirected graphs, only) was imported from cuML.
 * This implementation comes from [1] and solves component labeling problem in
 * parallel on CSR-indexes based upon the vertex degree and adjacency graph.
 *
 * [1] Hawick, K.A et al, 2010. "Parallel graph component labelling with GPUs and CUDA"
 *
 * The strong version (for directed or undirected graphs) is based on:
 * [2] Gilbert, J. et al, 2011. "Graph Algorithms in the Language of Linear Algebra"
 *
 * C = I | A | A^2 |...| A^k
 * where matrix multiplication is via semi-ring:
 * (combine, reduce) == (&, |) (bitwise ops)
 * Then: X = C & transpose(C); and finally, apply get_labels(X);
 *
 * @throws                cugraph::logic_error when an error occurs.
 *
 * @tparam VT                     Type of vertex identifiers. Supported value : int (signed, 32-bit)
 * @tparam ET                     Type of edge identifiers.  Supported value : int (signed, 32-bit)
 * @tparam WT                     Type of edge weights. Supported values : float or double.
 *
 * @param[in] graph               cuGRAPH graph descriptor, should contain the connectivity
 * information as a CSR
 * @param[in] connectivity_type   STRONG or WEAK
 * @param[out] labels             Device array of component labels (labels[i] indicates the label
 * associated with vertex id i.
 */
template <typename VT, typename ET, typename WT>
void connected_components(experimental::GraphCSR<VT, ET, WT> const &graph,
                          cugraph_cc_t connectivity_type,
                          VT *labels);

/**
 * @brief     Compute k truss for a graph
 *
 * K Truss is the maximal subgraph of a graph which contains at least three
 * vertices where every edge is incident to at least k-2 triangles.
 *
 * Note that current implementation does not support a weighted graph.
 *
 * @throws                           cugraph::logic_error with a custom message when an error
 * occurs.
 *
 * @tparam VT                        Type of vertex identifiers. Supported value : int (signed,
 * 32-bit)
 * @tparam ET                        Type of edge identifiers.  Supported value : int (signed,
 * 32-bit)
 * @tparam WT                        Type of edge weights. Supported values : float or double.
 *
 * @param[in] graph                  cuGRAPH graph descriptor, should contain the connectivity
 * information as a COO
 * @param[in] k                      The order of the truss
 * @param[out] output_graph          cuGRAPH graph descriptor with the k-truss subgraph as a COO
 *
 */
template <typename VT, typename ET, typename WT>
void k_truss_subgraph(experimental::GraphCOO<VT, ET, WT> const &graph,
                      int k,
                      experimental::GraphCOO<VT, ET, WT> &output_graph);

/**
 * @brief        Compute the Katz centrality for the nodes of the graph G
 *
 * @throws                           cugraph::logic_error with a custom message when an error
 * occurs.
 *
 * @tparam VT                        Type of vertex identifiers. Supported value : int (signed,
 * 32-bit)
 * @tparam ET                        Type of edge identifiers.  Supported value : int (signed,
 * 32-bit)
 * @tparam WT                        Type of edge weights. Supported values : float or double.
 * @tparam result_t                  Type of computed result.  Supported values :  float
 *
 * @param[in] graph                  cuGRAPH graph descriptor, should contain the connectivity
 * information as a CSR
 * @param[out] result                Device array of centrality scores
 * @param[in] alpha                  Attenuation factor with a default value of 0.1. Alpha is set to
 *                                   1/(lambda_max) if it is greater where lambda_max is the maximum
 * degree of the graph.
 * @param[in] max_iter               The maximum number of iterations before an answer is returned.
 * This can be used to limit the execution time and do an early exit before the solver reaches the
 * convergence tolerance. If this value is lower or equal to 0 cuGraph will use the default value,
 * which is 100.
 * @param[in] tol                    Set the tolerance the approximation, this parameter should be a
 * small magnitude value. The lower the tolerance the better the approximation. If this value is
 *                                   0.0f, cuGraph will use the default value which is 1.0E-5.
 *                                   Setting too small a tolerance can lead to non-convergence due
 * to numerical roundoff. Usually values between 0.01 and 0.00001 are acceptable.
 * @param[in] has_guess              Flag to determine whether \p katz_centrality contains an
 * initial guess for katz centrality values
 * @param[in] normalized             If True normalize the resulting katz centrality values
 */
template <typename VT, typename ET, typename WT, typename result_t>
void katz_centrality(experimental::GraphCSR<VT, ET, WT> const &graph,
                     result_t *result,
                     double alpha,
                     int max_iter,
                     double tol,
                     bool has_guess,
                     bool normalized);

/**
 * @brief         Compute the Core Number for the nodes of the graph G
 *
 * @param[in]  graph                cuGRAPH graph descriptor with a valid edgeList or adjList
 * @param[out] core_number          Populated by the core number of every vertex in the graph
 *
 * @throws     cugraph::logic_error when an error occurs.
 */
/* ----------------------------------------------------------------------------*/
template <typename VT, typename ET, typename WT>
void core_number(experimental::GraphCSR<VT, ET, WT> const &graph, VT *core_number);

/**
 * @brief   Compute K Core of the graph G
 *
 * @throws     cugraph::logic_error when an error occurs.
 *
 * @tparam VT                        Type of vertex identifiers. Supported value : int (signed,
 * 32-bit)
 * @tparam ET                        Type of edge identifiers.  Supported value : int (signed,
 * 32-bit)
 * @tparam WT                        Type of edge weights. Supported values : float or double.
 *
 * @param[in]  graph                 cuGRAPH graph descriptor with a valid edgeList or adjList
 * @param[in]  k                     Order of the core. This value must not be negative.
 * @param[in]  vertex_id             User specified vertex identifiers for which core number values
 * are supplied
 * @param[in]  core_number           User supplied core number values corresponding to vertex_id
 * @param[in]  num_vertex_ids        Number of elements in vertex_id/core_number arrays
 * @param[out] out_graph             K Core subgraph
 */
template <typename VT, typename ET, typename WT>
void k_core(experimental::GraphCOO<VT, ET, WT> const &graph,
            int k,
            VT const *vertex_id,
            VT const *core_number,
            VT num_vertex_ids,
            experimental::GraphCOO<VT, ET, WT> &out_graph);

/**
 * @brief      Find all 2-hop neighbors in the graph
 *
 * Find pairs of vertices in the input graph such that each pair is connected by
 * a path that is two hops in length.
 *
 * @throws     cugraph::logic_error when an error occurs.
 *
 * @tparam VT                        Type of vertex identifiers. Supported value : int (signed,
 * 32-bit)
 * @tparam ET                        Type of edge identifiers.  Supported value : int (signed,
 * 32-bit)
 * @tparam WT                        Type of edge weights. Supported values : float or double.
 *
 * @param[in]  graph        The input graph object
 * @param[out] first        Upon return will be a device pointer pointing to an array containing
 *                          the first entry of each result pair.
 * @param[out] second       Upon return will be a device pointer pointing to an array containing
 *                          the second entry of each result pair.
 * @return    The number of pairs
 */
template <typename VT, typename ET, typename WT>
ET get_two_hop_neighbors(experimental::GraphCSR<VT, ET, WT> const &graph, VT **first, VT **second);

/**
 * @Synopsis   Performs a single source shortest path traversal of a graph starting from a vertex.
 *
 * @throws     cugraph::logic_error with a custom message when an error occurs.
 *
 * @tparam VT                        Type of vertex identifiers. Supported value : int (signed,
 * 32-bit)
 * @tparam ET                        Type of edge identifiers.  Supported value : int (signed,
 * 32-bit)
 * @tparam WT                        Type of edge weights. Supported values : float or double.
 *
 * @param[in] graph                  cuGRAPH graph descriptor, should contain the connectivity
 * information as a CSR
 *
 * @param[out] distances            If set to a valid pointer, array of size V populated by distance
 * of every vertex in the graph from the starting vertex. Memory is provided and owned by the
 * caller.
 *
 * @param[out] predecessors         If set to a valid pointer, array of size V populated by the SSSP
 * predecessor of every vertex. Memory is provided and owned by the caller.
 *
 * @param[in] start_vertex           The starting vertex for SSSP
 *
 */
template <typename VT, typename ET, typename WT>
void sssp(experimental::GraphCSR<VT, ET, WT> const &graph,
          WT *distances,
          VT *predecessors,
          const VT source_vertex);

// TODO: Either distances is in VT or in WT, even if there should be no weights
/**
 * @Synopsis   Performs a breadth first search traversal of a graph starting from a vertex.
 *
 * @throws     cugraph::logic_error with a custom message when an error occurs.
 *
 * @tparam VT                        Type of vertex identifiers. Supported value : int (signed,
 * 32-bit)
 * @tparam ET                        Type of edge identifiers.  Supported value : int (signed,
 * 32-bit)
 * @tparam WT                        Type of edge weights. Supported values : int (signed, 32-bit)
 *
 * @param[in] graph                  cuGRAPH graph descriptor, should contain the connectivity
 * information as a CSR
 *
<<<<<<< HEAD
 * @param[out] distances             If set to a valid column, this is populated by distance of every vertex in the graph from the starting vertex
 *
 * @param[out] predecessors          If set to a valid column, this is populated by bfs traversal predecessor of every vertex
 *
 * @param[out] sp_counters           If set to a valid column, this is populated by bfs traversal shortest_path counter of every vertex
=======
 * @param[out] distances            If set to a valid column, this is populated by distance of every
 * vertex in the graph from the starting vertex
 *
 * @param[out] predecessors         If set to a valid column, this is populated by bfs traversal
 * predecessor of every vertex
>>>>>>> 631bbaa1
 *
 * @param[in] start_vertex           The starting vertex for breadth first search traversal
 *
 * @param[in] directed               Treat the input graph as directed
 *
 * @throws     cugraph::logic_error when an error occurs.
 */
template <typename VT, typename ET, typename WT>
void bfs(experimental::GraphCSR<VT, ET, WT> const &graph,
         VT *distances,
         VT *predecessors,
         double *sp_counters,
         const VT start_vertex,
         bool directed = true);
}  // namespace cugraph<|MERGE_RESOLUTION|>--- conflicted
+++ resolved
@@ -187,8 +187,8 @@
                   WT *result);
 
 enum class cugraph_bc_implem_t {
-  CUGRAPH_DEFAULT = 0,            ///> Native cugraph implementation
-  CUGRAPH_GUNROCK                 ///> Gunrock implementation
+  CUGRAPH_DEFAULT = 0,  ///> Native cugraph implementation
+  CUGRAPH_GUNROCK       ///> Gunrock implementation
 };
 
 /**
@@ -197,17 +197,7 @@
  * Betweenness centrality for a vertex is the sum of the fraction of
  * all pairs shortest paths that pass through the vertex.
  *
-<<<<<<< HEAD
  * Note that both the native and the gunrock implementations do not support a weighted graph.
- *
- * @throws                           cugraph::logic_error with a custom message when an error occurs.
- *
- * @tparam VT                        Type of vertex identifiers. Supported value : int (signed, 32-bit)
- * @tparam ET                        Type of edge identifiers.  Supported value : int (signed, 32-bit)
- * @tparam WT                        Type of edge weights. Supported values : float or double.
- * @tparam result_t                  Type of computed result.  Supported values :  float or double (double only supported in default implementation)
-=======
- * Note that gunrock (current implementation) does not support a weighted graph.
  *
  * @throws                           cugraph::logic_error with a custom message when an error
  * occurs.
@@ -217,8 +207,8 @@
  * @tparam ET                        Type of edge identifiers.  Supported value : int (signed,
  * 32-bit)
  * @tparam WT                        Type of edge weights. Supported values : float or double.
- * @tparam result_t                  Type of computed result.  Supported values :  float
->>>>>>> 631bbaa1
+ * @tparam result_t                  Type of computed result.  Supported values :  float or double
+ * (double only supported in default implementation)
  *
  * @param[in] graph                  cuGRAPH graph descriptor, should contain the connectivity
  * information as a CSR
@@ -227,35 +217,23 @@
  * scores.
  * @param[in] endpoints              If true, include endpoints of paths in score, if false do not
  * @param[in] weight                 If specified, device array of weights for each edge
-<<<<<<< HEAD
- * @param[in] k                      If specified, number of vertex samples defined in the vertices array .
- * @param[in] vertices               If specified, host array of vertex ids to estimate betweenness centrality.
- * @param[in] implem                 Cugraph currently supports 2 implementations: native and gunrock
-=======
  * @param[in] k                      If specified, number of vertex samples defined in the vertices
- * array
- * @param[in] vertices               If specified, device array of sampled vertex ids to estimate
- * betweenness centrality.
->>>>>>> 631bbaa1
+ * array.
+ * @param[in] vertices               If specified, host array of vertex ids to estimate betweenness
+ * centrality.
+ * @param[in] implem                 Cugraph currently supports 2 implementations: native and
+ * gunrock
  *
  */
 template <typename VT, typename ET, typename WT, typename result_t>
 void betweenness_centrality(experimental::GraphCSR<VT, ET, WT> const &graph,
                             result_t *result,
-<<<<<<< HEAD
-                            bool normalized = true,
-                            bool endpoints = false,
-                            WT const *weight = nullptr,
-                            VT k = 0,
-                            VT const *vertices = nullptr,
+                            bool normalized            = true,
+                            bool endpoints             = false,
+                            WT const *weight           = nullptr,
+                            VT k                       = 0,
+                            VT const *vertices         = nullptr,
                             cugraph_bc_implem_t implem = cugraph_bc_implem_t::CUGRAPH_DEFAULT);
-=======
-                            bool normalized    = true,
-                            bool endpoints     = false,
-                            WT const *weight   = nullptr,
-                            VT k               = 0,
-                            VT const *vertices = nullptr);
->>>>>>> 631bbaa1
 
 enum class cugraph_cc_t {
   CUGRAPH_WEAK = 0,  ///> Weakly Connected Components
@@ -474,19 +452,14 @@
  * @param[in] graph                  cuGRAPH graph descriptor, should contain the connectivity
  * information as a CSR
  *
-<<<<<<< HEAD
- * @param[out] distances             If set to a valid column, this is populated by distance of every vertex in the graph from the starting vertex
- *
- * @param[out] predecessors          If set to a valid column, this is populated by bfs traversal predecessor of every vertex
- *
- * @param[out] sp_counters           If set to a valid column, this is populated by bfs traversal shortest_path counter of every vertex
-=======
- * @param[out] distances            If set to a valid column, this is populated by distance of every
- * vertex in the graph from the starting vertex
- *
- * @param[out] predecessors         If set to a valid column, this is populated by bfs traversal
+ * @param[out] distances             If set to a valid column, this is populated by distance of
+ * every vertex in the graph from the starting vertex
+ *
+ * @param[out] predecessors          If set to a valid column, this is populated by bfs traversal
  * predecessor of every vertex
->>>>>>> 631bbaa1
+ *
+ * @param[out] sp_counters           If set to a valid column, this is populated by bfs traversal
+ * shortest_path counter of every vertex
  *
  * @param[in] start_vertex           The starting vertex for breadth first search traversal
  *
