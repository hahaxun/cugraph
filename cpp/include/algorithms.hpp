--- conflicted
+++ resolved
@@ -669,12 +669,8 @@
  * @return                           The number of triangles
  */
 template <typename VT, typename ET, typename WT>
-<<<<<<< HEAD
-uint64_t triangle_count(experimental::GraphCSRView<VT, ET, WT> const &graph);
+uint64_t triangle_count(GraphCSRView<VT, ET, WT> const &graph);
 }  // namespace triangle
-=======
-uint64_t triangle_count(GraphCSRView<VT, ET, WT> const &graph);
->>>>>>> 03b0be5b
 
 namespace subgraph {
 /**
