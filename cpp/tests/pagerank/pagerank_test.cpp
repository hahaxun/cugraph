--- conflicted
+++ resolved
@@ -26,12 +26,9 @@
 
 #include "gtest/gtest.h"
 
-<<<<<<< HEAD
+#include <cmath>
 #include <raft/handle.hpp>
 #include "utilities/test_utilities.hpp"
-=======
-#include <cmath>
->>>>>>> 9f71b906
 
 // do the perf measurements
 // enabled by command line parameter s'--perf'
