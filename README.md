--- conflicted
+++ resolved
@@ -1,649 +1,337 @@
-<<<<<<< HEAD
-# <div align="left"><img src="img/rapids_logo.png" width="90px"/>&nbsp;cuGraph - GPU Graph Analytics</div>
-
-[![Build Status](http://18.191.94.64/buildStatus/icon?job=cugraph-master)](http://18.191.94.64/job/cugraph-master/)  [![Documentation Status](https://readthedocs.org/projects/cugraph/badge/?version=latest)](https://cugraph.readthedocs.io/en/latest/)
-
-The [RAPIDS](https://rapids.ai) cuGraph library is a collection of graph analytics that process data found in GPU Dataframe - see [cuDF](https://github.com/rapidsai/cudf).  cuGraph aims at provides a NetworkX-like API that will be familiar to data scientists, so they can now build GPU-accelerated workflows more easily.
-
- For more project details, see [rapids.ai](https://rapids.ai/).
-
-**NOTE:** For the latest stable [README.md](https://github.com/rapidsai/cudf/blob/master/README.md) ensure you are on the `master` branch.
-
-
-
-## Quick Start
-
-Please see the [Demo Docker Repository](https://hub.docker.com/r/rapidsai/rapidsai/), choosing a tag based on the NVIDIA CUDA version you’re running. This provides a ready to run Docker container with example notebooks and data, showcasing how you can utilize all of the RAPIDS libraries: cuDF, cuML, and cuGraph.
-
-## 
-
-
-
-## Installing cuGraph
-
-### Conda (Coming Soon)
-
-It is easy to install cuGraph using conda. You can get a minimal conda installation with [Miniconda](https://conda.io/miniconda.html) or get the full installation with [Anaconda](https://www.anaconda.com/download).
-
-Install and update cuGraph using the conda command:
-
-```bash
-# CUDA 9.2
-conda install -c nvidia -c rapidsai -c numba -c conda-forge -c defaults cugraph
-
-# CUDA 10.0
-conda install -c nvidia/label/cuda10.0 -c rapidsai/label/cuda10.0 -c numba -c conda-forge -c defaults cugraph
-```
-
-Note: This conda installation only applies to Linux and Python versions 3.6/3.7.
-
-
-
-### Pip (Coming Soon)
-
-It is easy to install cuGraph using pip. You must specify the CUDA version to ensure you install the right package.
-
-```bash
-# CUDA 9.2
-pip install cugraph-cuda92
-
-# CUDA 10.0.
-pip install cugraph-cuda100
-```
-
-
-
-
-
-
-## Development Setup
-
-The following instructions are for developers and contributors to cuGraph OSS development. These instructions are tested on Linux Ubuntu 16.04 & 18.04. Use these instructions to build cuGraph from source and contribute to its development.  Other operating systems may be compatible, but are not currently tested.
-
-The following instructions are tested on Linux systems.
-
-Compiler requirement:
-
-* `gcc`     version 5.4+
-* `nvcc`    version 9.2
-* `cmake`   version 3.12
-
-
-
-CUDA requirement:
-
-* CUDA 9.2+
-* NVIDIA driver 396.44+
-* Pascal architecture or better
-
-You can obtain CUDA from [https://developer.nvidia.com/cuda-downloads](https://developer.nvidia.com/cuda-downloads).
-
-
-
-Since `cmake` will download and build Apache Arrow you may need to install Boost C++ (version 1.58+) before running
-`cmake`:
-
-```bash
-# Install Boost C++ for Ubuntu 16.04/18.04
-$ sudo apt-get install libboost-all-dev
-```
-
-or
-
-```bash
-# Install Boost C++ for Conda
-$ conda install -c conda-forge boost
-```
-
-
-
-## Building cuGraph from source
-
-The cuGraph package include both a C/C++ CUDA portion and a python portion.  Both libraries need to be installed in order for cuGraph to operate correctly.  
-
-
-
-#### Building and Install the C/C++ CUDA components
-
-To install cuGraph from source, ensure the dependencies are met and follow the steps below:
-
-- Clone the repository and submodules
-
-```bash
-# Set the localtion to cuGraph in an environment variable CUGRAPH_HOME 
-export CUGRAPH_HOME=$(pwd)/cugraph
-
-# Download the cuGraph repo
-git clone https://github.com/rapidsai/cugraph.git $CUGRAPH_HOME
-
-# Next load all the submodules
-cd $CUGRAPH_HOME
-git submodule update --init --remote --recursive
-```
-
-
-
-- Create the conda development environment `cugraph_dev` 
-
-```bash
-# create the conda environment (assuming in base `cugraph` directory)
-# for CUDA 9.2
-conda env create --name cugraph_dev --file conda/environments/cugraph_dev.yml
-
-# for CUDA 10
-conda env create --name cugraph_dev --file conda/environments/cugraph_dev_cuda10.yml
-
-# activate the environment
-conda activate cugraph_dev 
-
-# to deactivate an environment
-conda deactivate
-```
-
-- Create the conda development environment `cugraph_nightly`
-
-If you wish to use nightly RAPIDS builds then you can use the following conda environment:
-
-```bash
-# create the conda environment (assuming in base `cugraph` directory)
-conda env create --name cugraph_nightly --file conda/environments/cugraph_nightly.yml
-
-# activate the environment
-conda activate cugraph_nightly 
-```
-
-
-
-- The environment can be updated as development includes/changes the dependencies. To do so, run:
-
-
-```bash
-# for CUDA 9.2
-conda env update --name cugraph_dev --file conda/environments/cugraph_dev.yml
-
-conda activate cugraph_dev 
-```
-
-
-
-- Build and install `libcugraph`. CMake depends on the `nvcc` executable being on your path or defined in `$CUDACXX`.
-
-This project uses cmake for building the C/C++ library. To configure cmake,
-run:
-
-```bash
-cd $CUGRAPH_HOME
-cd cpp	      		# enter cpp directory
-mkdir build   		# create build directory 
-cd build     		# enter the build directory
-cmake .. -DCMAKE_INSTALL_PREFIX=$CONDA_PREFIX 
-
-# now build the code
-make -j				# "-j" starts multiple threads
-make install		# install the libraries 
-```
-
-The default installation  locations are `$CMAKE_INSTALL_PREFIX/lib` and `$CMAKE_INSTALL_PREFIX/include/cugraph` respectively.
-
-
-
-#### Building and installing the Python package
-
-Install the Python package to your Python path:
-
-```bash
-cd $CUGRAPH_HOME
-cd python
-python setup.py install    # install cugraph python bindings
-```
-
-
-
-
-
-### Run tests
-
-**C++ stand alone tests** 
-
-From the build directory : `gtests/gdfgraph_test`
-
-```bash
-# Run the cugraph tests
-cd $CUGRAPH_HOME
-cd cpp/build
-gtests/GDFGRAPH_TEST		# this is an executable file
-```
-
-
-
-**Python tests with datasets** 
-
-
-
-```bash
-cd $CUGRAPH_HOME
-
-tar -zxvf src/tests/datasets.tar.gz -C /    # tests look for data under  '/'
-pytest
-```
-
-
-
-### Documentation
-
-Python API documentation can be generated from [docs](docs) directory.
-
-
-
-### C++ ABI issues
-
-cuGraph builds with C++14 features.  By default, we build cuGraph with the latest ABI (the ABI changed with C++11).  The version of cuDF pointed to in the conda installation above is build with the new ABI.
-
-If you see link errors indicating trouble finding functions that use C++ strings when trying to build cugraph you may have an ABI incompatibility.
-
-There are a couple of complications that may make this a problem:
-* if you need to link in a library built with the old ABI, you may need to build the entire tool chain from source using the old ABI.
-* if you build cudf from source (for whatever reason), the default behavior for cudf (at least through version 0.5.x) is to build using the old ABI.  You can build with the new ABI, but you need to follow the instructions in CUDF to explicitly turn that on.
-
-If you must build cugraph with the old ABI, you can use the following command (instead of the cmake call above):
-
-```bash
-cmake .. -DCMAKE_INSTALL_PREFIX=$CONDA_PREFIX -DCMAKE_CXX11_ABI=OFF
-```
-
-
-
-#### (OPTIONAL) Set environment variable on activation
-
-It is possible to configure the conda environment to set environmental variables on activation. Providing instructions to set PATH to include the CUDA toolkit bin directory and LD_LIBRARY_PATH to include the CUDA lib64 directory will be helpful.
-
-
-
-```bash
-cd  ~/anaconda3/envs/cugraph_dev
-
-mkdir -p ./etc/conda/activate.d
-mkdir -p ./etc/conda/deactivate.d
-touch ./etc/conda/activate.d/env_vars.sh
-touch ./etc/conda/deactivate.d/env_vars.sh
-```
-
-
-
-Next the env_vars.sh file needs to be edited
-
-```bash
-vi ./etc/conda/activate.d/env_vars.sh
-
-#!/bin/bash
-export PATH=/usr/local/cuda-10.0/bin:$PATH # or cuda-9.2 if using CUDA 9.2
-export LD_LIBRARY_PATH=/usr/local/cuda-10.0/lib64:$LD_LIBRARY_PATH # or cuda-9.2 if using CUDA 9.2
-```
-
-
-
-```
-vi ./etc/conda/deactivate.d/env_vars.sh
-
-#!/bin/bash
-unset PATH
-unset LD_LIBRARY_PATH
-```
-
-
-
-
-
-
-
-------
-
-
-
-## <div align="left"><img src="img/rapids_logo.png" width="265px"/></div> Open GPU Data Science
-
-The RAPIDS suite of open source software libraries aim to enable execution of end-to-end data science and analytics pipelines entirely on GPUs. It relies on NVIDIA® CUDA® primitives for low-level compute optimization, but exposing that GPU parallelism and high-bandwidth memory speed through user-friendly Python interfaces.
-
-<p align="center"><img src="img/rapids_arrow.png" width="80%"/></p>
-
-### Apache Arrow on GPU
-
-=======
-# <div align="left"><img src="img/rapids_logo.png" width="90px"/>&nbsp;cuGraph - GPU Graph Analytics</div>
-
-[![Build Status](http://18.191.94.64/buildStatus/icon?job=cugraph-master)](http://18.191.94.64/job/cugraph-master/)  [![Documentation Status](https://readthedocs.org/projects/cugraph/badge/?version=latest)](https://cugraph.readthedocs.io/en/latest/)
-
-The [RAPIDS](https://rapids.ai) cuGraph library is a collection of graph analytics that process data found in GPU Dataframes - see [cuDF](https://github.com/rapidsai/cudf).  cuGraph aims to provide a NetworkX-like API that will be familiar to data scientists, so they can now build GPU-accelerated workflows more easily.
-
- For more project details, see [rapids.ai](https://rapids.ai/).
-
-**NOTE:** For the latest stable [README.md](https://github.com/rapidsai/cudf/blob/master/README.md) ensure you are on the `master` branch.
-
-
-
-
-
-
-
-## Getting cuGraph
-### Intro
-There are 4 ways to get cuGraph :
-1. [Quick start with Docker Demo Repo](#quick)
-1. [Conda Installation](#conda)
-1. [Pip Installation](#pip)
-1. [Build from Source](#source)
-
-
-
-Building from source is currently the only viable option. Once version 0.6 is release, the other options will be available.  
-
-
-
-## Quick Start {#quick}
-
-Please see the [Demo Docker Repository](https://hub.docker.com/r/rapidsai/rapidsai/), choosing a tag based on the NVIDIA CUDA version you’re running. This provides a ready to run Docker container with example notebooks and data, showcasing how you can utilize all of the RAPIDS libraries: cuDF, cuML, and cuGraph.
-
-
-
-### Conda{#conda}
-
-It is easy to install cuGraph using conda. You can get a minimal conda installation with [Miniconda](https://conda.io/miniconda.html) or get the full installation with [Anaconda](https://www.anaconda.com/download).
-
-Install and update cuGraph using the conda command:
-
-```bash
-# CUDA 9.2
-conda install -c nvidia -c rapidsai -c numba -c conda-forge -c defaults cugraph
-
-# CUDA 10.0
-conda install -c nvidia/label/cuda10.0 -c rapidsai/label/cuda10.0 -c numba -c conda-forge -c defaults cugraph
-```
-
-Note: This conda installation only applies to Linux and Python versions 3.6/3.7.
-
-
-
-### Pip {#pip}
-
-It is easy to install cuGraph using pip. You must specify the CUDA version to ensure you install the right package.
-
-```bash
-# CUDA 9.2
-pip install cugraph-cuda92
-
-# CUDA 10.0.
-pip install cugraph-cuda100
-```
-
-
-
-
-
-### Build from Source {#source}
-
-The following instructions are for developers and contributors to cuGraph OSS development. These instructions are tested on Linux Ubuntu 16.04 & 18.04. Use these instructions to build cuGraph from source and contribute to its development.  Other operating systems may be compatible, but are not currently tested.
-
-The cuGraph package include both a C/C++ CUDA portion and a python portion.  Both libraries need to be installed in order for cuGraph to operate correctly.  
-
-The following instructions are tested on Linux systems.
-
-
-
-#### Prerequisites
-
-Compiler requirement:
-
-* `gcc`     version 5.4+
-* `nvcc`    version 9.2
-* `cmake`   version 3.12
-
-
-
-CUDA requirement:
-
-* CUDA 9.2+
-* NVIDIA driver 396.44+
-* Pascal architecture or better
-
-You can obtain CUDA from [https://developer.nvidia.com/cuda-downloads](https://developer.nvidia.com/cuda-downloads).
-
-
-
-Since `cmake` will download and build Apache Arrow you may need to install Boost C++ (version 1.58+) before running
-`cmake`:
-
-```bash
-# Install Boost C++ for Ubuntu 16.04/18.04
-$ sudo apt-get install libboost-all-dev
-```
-
-or
-
-```bash
-# Install Boost C++ for Conda
-$ conda install -c conda-forge boost
-```
-
-
-
-#### Build and Install the C/C++ CUDA components
-
-To install cuGraph from source, ensure the dependencies are met and follow the steps below:
-
-1) Clone the repository and submodules
-
-  ```bash
-  # Set the localtion to cuGraph in an environment variable CUGRAPH_HOME 
-  export CUGRAPH_HOME=$(pwd)/cugraph
-
-  # Download the cuGraph repo
-  git clone https://github.com/rapidsai/cugraph.git $CUGRAPH_HOME
-
-  # Next load all the submodules
-  cd $CUGRAPH_HOME
-  git submodule update --init --recursive
-  ```
-
-
-
-2) Create the conda development environment 
-
-​	A)   Building the `master` branch uses the `cugraph_dev` environment
-
-```bash
-# create the conda environment (assuming in base `cugraph` directory)
-# for CUDA 9.2
-conda env create --name cugraph_dev --file conda/environments/cugraph_dev.yml
-
-# for CUDA 10
-conda env create --name cugraph_dev --file conda/environments/cugraph_dev_cuda10.yml
-
-# activate the environment
-conda activate cugraph_dev 
-
-# to deactivate an environment
-conda deactivate
-```
-
-
-
-​	B) Create the conda development environment `cugraph_nightly`  
-
-If you are  on the latest development branch then you must use the `cugraph_nightly` environment.  The latest cuGraph code uses the latest cuDF features that might not yet be in the master branch.  To work off of the latest development branch, which could be unstable, use the nightly build environment.  
-
-```bash
-# create the conda environment (assuming in base `cugraph` directory)
-conda env create --name cugraph_nightly --file conda/environments/cugraph_nightly.yml
-
-# activate the environment
-conda activate cugraph_nightly 
-
-```
-
-
-
-
-  - The environment can be updated as development includes/changes the dependencies. To do so, run:  
-
-
-
-```bash
-# for CUDA 9.2
-conda env update --name cugraph_dev --file conda/environments/cugraph_dev.yml
-
-# for CUDA 10
-conda env update --name cugraph_dev --file conda/environments/cugraph_dev_cuda10.yml
-
-conda activate cugraph_dev 
-```
-
-
-
-
-
-3) Build and install `libcugraph`. CMake depends on the `nvcc` executable being on your path or defined in `$CUDACXX`.
-
-  This project uses cmake for building the C/C++ library. CMake will also automatically build and install nvGraph library (`$CUGRAPH_HOME/cpp/nvgraph`) which may take a few minutes. To configure cmake, run:
-
-  ```bash
-  # Set the localtion to cuGraph in an environment variable CUGRAPH_HOME 
-  export CUGRAPH_HOME=$(pwd)/cugraph
-  
-  cd $CUGRAPH_HOME
-  cd cpp	      		# enter cpp directory
-  mkdir build   		# create build directory 
-  cd build     		# enter the build directory
-  cmake .. -DCMAKE_INSTALL_PREFIX=$CONDA_PREFIX 
-
-  # now build the code
-  make -j				# "-j" starts multiple threads
-  make install		# install the libraries 
-  ```
-
-The default installation  locations are `$CMAKE_INSTALL_PREFIX/lib` and `$CMAKE_INSTALL_PREFIX/include/cugraph` respectively.
-
-
-
-#### Building and installing the Python package
-
-5. Install the Python package to your Python path:
-
-```bash
-cd $CUGRAPH_HOME
-cd python
-python setup.py install    # install cugraph python bindings
-```
-
-
-
-
-
-#### Run tests
-
-6. Run either the standalone tests or the Python tests with datasets
-  - **C++ stand alone tests** 
-
-    From the build directory : 
-
-    ```bash
-    # Run the cugraph tests
-    cd $CUGRAPH_HOME
-    cd cpp/build
-    gtests/GDFGRAPH_TEST		# this is an executable file
-    ```
-
-  - **Python tests with datasets** 
-
-    ```bash
-    cd $CUGRAPH_HOME
-    cd python
-    pytest  
-    ```
-
-
-Note: This conda installation only applies to Linux and Python versions 3.6/3.7.
-
-
-
-## Documentation
-
-Python API documentation can be generated from [docs](docs) directory.
-
-
-
-## C++ ABI issues
-
-cuGraph builds with C++14 features.  By default, we build cuGraph with the latest ABI (the ABI changed with C++11).  The version of cuDF pointed to in the conda installation above is build with the new ABI.
-
-If you see link errors indicating trouble finding functions that use C++ strings when trying to build cuGraph you may have an ABI incompatibility.
-
-There are a couple of complications that may make this a problem:
-* if you need to link in a library built with the old ABI, you may need to build the entire tool chain from source using the old ABI.
-* if you build cudf from source (for whatever reason), the default behavior for cudf (at least through version 0.5.x) is to build using the old ABI.  You can build with the new ABI, but you need to follow the instructions in CUDF to explicitly turn that on.
-
-If you must build cugraph with the old ABI, you can use the following command (instead of the cmake call above):
-
-```bash
-cmake .. -DCMAKE_INSTALL_PREFIX=$CONDA_PREFIX -DCMAKE_CXX11_ABI=OFF
-```
-
-
-
-### (OPTIONAL) Set environment variable on activation
-
-It is possible to configure the conda environment to set environmental variables on activation. Providing instructions to set PATH to include the CUDA toolkit bin directory and LD_LIBRARY_PATH to include the CUDA lib64 directory will be helpful.
-
-
-
-```bash
-cd  ~/anaconda3/envs/cugraph_dev
-
-mkdir -p ./etc/conda/activate.d
-mkdir -p ./etc/conda/deactivate.d
-touch ./etc/conda/activate.d/env_vars.sh
-touch ./etc/conda/deactivate.d/env_vars.sh
-```
-
-
-
-Next the env_vars.sh file needs to be edited
-
-```bash
-vi ./etc/conda/activate.d/env_vars.sh
-
-#!/bin/bash
-export PATH=/usr/local/cuda-10.0/bin:$PATH # or cuda-9.2 if using CUDA 9.2
-export LD_LIBRARY_PATH=/usr/local/cuda-10.0/lib64:$LD_LIBRARY_PATH # or cuda-9.2 if using CUDA 9.2
-```
-
-
-
-```
-vi ./etc/conda/deactivate.d/env_vars.sh
-
-#!/bin/bash
-unset PATH
-unset LD_LIBRARY_PATH
-```
-
-
-
-## nvGraph
-
-The nvGraph library is now open source and part of cuGraph. It can be build as a stand alone by following nvgraph's [readme](cpp/nvgraph/). 
-
-
-------
-
-
-
-## <div align="left"><img src="img/rapids_logo.png" width="265px"/></div> Open GPU Data Science
-
-The RAPIDS suite of open source software libraries aim to enable execution of end-to-end data science and analytics pipelines entirely on GPUs. It relies on NVIDIA® CUDA® primitives for low-level compute optimization, but exposing that GPU parallelism and high-bandwidth memory speed through user-friendly Python interfaces.
-
-<p align="center"><img src="img/rapids_arrow.png" width="80%"/></p>
-
-### Apache Arrow on GPU
-
->>>>>>> b72248ce
+# <div align="left"><img src="img/rapids_logo.png" width="90px"/>&nbsp;cuGraph - GPU Graph Analytics</div>
+
+[![Build Status](http://18.191.94.64/buildStatus/icon?job=cugraph-master)](http://18.191.94.64/job/cugraph-master/)  [![Documentation Status](https://readthedocs.org/projects/cugraph/badge/?version=latest)](https://cugraph.readthedocs.io/en/latest/)
+
+The [RAPIDS](https://rapids.ai) cuGraph library is a collection of graph analytics that process data found in GPU Dataframes - see [cuDF](https://github.com/rapidsai/cudf).  cuGraph aims to provide a NetworkX-like API that will be familiar to data scientists, so they can now build GPU-accelerated workflows more easily.
+
+ For more project details, see [rapids.ai](https://rapids.ai/).
+
+**NOTE:** For the latest stable [README.md](https://github.com/rapidsai/cudf/blob/master/README.md) ensure you are on the `master` branch.
+
+
+
+
+
+
+
+## Getting cuGraph
+### Intro
+There are 4 ways to get cuGraph :
+1. [Quick start with Docker Demo Repo](#quick)
+1. [Conda Installation](#conda)
+1. [Pip Installation](#pip)
+1. [Build from Source](#source)
+
+
+
+Building from source is currently the only viable option. Once version 0.6 is release, the other options will be available.  
+
+
+
+## Quick Start {#quick}
+
+Please see the [Demo Docker Repository](https://hub.docker.com/r/rapidsai/rapidsai/), choosing a tag based on the NVIDIA CUDA version you’re running. This provides a ready to run Docker container with example notebooks and data, showcasing how you can utilize all of the RAPIDS libraries: cuDF, cuML, and cuGraph.
+
+
+
+### Conda{#conda}
+
+It is easy to install cuGraph using conda. You can get a minimal conda installation with [Miniconda](https://conda.io/miniconda.html) or get the full installation with [Anaconda](https://www.anaconda.com/download).
+
+Install and update cuGraph using the conda command:
+
+```bash
+# CUDA 9.2
+conda install -c nvidia -c rapidsai -c numba -c conda-forge -c defaults cugraph
+
+# CUDA 10.0
+conda install -c nvidia/label/cuda10.0 -c rapidsai/label/cuda10.0 -c numba -c conda-forge -c defaults cugraph
+```
+
+Note: This conda installation only applies to Linux and Python versions 3.6/3.7.
+
+
+
+### Pip {#pip}
+
+It is easy to install cuGraph using pip. You must specify the CUDA version to ensure you install the right package.
+
+```bash
+# CUDA 9.2
+pip install cugraph-cuda92
+
+# CUDA 10.0.
+pip install cugraph-cuda100
+```
+
+
+
+
+
+### Build from Source {#source}
+
+The following instructions are for developers and contributors to cuGraph OSS development. These instructions are tested on Linux Ubuntu 16.04 & 18.04. Use these instructions to build cuGraph from source and contribute to its development.  Other operating systems may be compatible, but are not currently tested.
+
+The cuGraph package include both a C/C++ CUDA portion and a python portion.  Both libraries need to be installed in order for cuGraph to operate correctly.  
+
+The following instructions are tested on Linux systems.
+
+
+
+#### Prerequisites
+
+Compiler requirement:
+
+* `gcc`     version 5.4+
+* `nvcc`    version 9.2
+* `cmake`   version 3.12
+
+
+
+CUDA requirement:
+
+* CUDA 9.2+
+* NVIDIA driver 396.44+
+* Pascal architecture or better
+
+You can obtain CUDA from [https://developer.nvidia.com/cuda-downloads](https://developer.nvidia.com/cuda-downloads).
+
+
+
+Since `cmake` will download and build Apache Arrow you may need to install Boost C++ (version 1.58+) before running
+`cmake`:
+
+```bash
+# Install Boost C++ for Ubuntu 16.04/18.04
+$ sudo apt-get install libboost-all-dev
+```
+
+or
+
+```bash
+# Install Boost C++ for Conda
+$ conda install -c conda-forge boost
+```
+
+
+
+#### Build and Install the C/C++ CUDA components
+
+To install cuGraph from source, ensure the dependencies are met and follow the steps below:
+
+1) Clone the repository and submodules
+
+  ```bash
+  # Set the localtion to cuGraph in an environment variable CUGRAPH_HOME 
+  export CUGRAPH_HOME=$(pwd)/cugraph
+
+  # Download the cuGraph repo
+  git clone https://github.com/rapidsai/cugraph.git $CUGRAPH_HOME
+
+  # Next load all the submodules
+  cd $CUGRAPH_HOME
+  git submodule update --init --recursive
+  ```
+
+
+
+2) Create the conda development environment 
+
+​	A)   Building the `master` branch uses the `cugraph_dev` environment
+
+```bash
+# create the conda environment (assuming in base `cugraph` directory)
+# for CUDA 9.2
+conda env create --name cugraph_dev --file conda/environments/cugraph_dev.yml
+
+# for CUDA 10
+conda env create --name cugraph_dev --file conda/environments/cugraph_dev_cuda10.yml
+
+# activate the environment
+conda activate cugraph_dev 
+
+# to deactivate an environment
+conda deactivate
+```
+
+
+
+​	B) Create the conda development environment `cugraph_nightly`  
+
+If you are  on the latest development branch then you must use the `cugraph_nightly` environment.  The latest cuGraph code uses the latest cuDF features that might not yet be in the master branch.  To work off of the latest development branch, which could be unstable, use the nightly build environment.  
+
+```bash
+# create the conda environment (assuming in base `cugraph` directory)
+conda env create --name cugraph_nightly --file conda/environments/cugraph_nightly.yml
+
+# activate the environment
+conda activate cugraph_nightly 
+
+```
+
+
+
+
+  - The environment can be updated as development includes/changes the dependencies. To do so, run:  
+
+
+
+```bash
+# for CUDA 9.2
+conda env update --name cugraph_dev --file conda/environments/cugraph_dev.yml
+
+# for CUDA 10
+conda env update --name cugraph_dev --file conda/environments/cugraph_dev_cuda10.yml
+
+conda activate cugraph_dev 
+```
+
+
+
+
+
+3) Build and install `libcugraph`. CMake depends on the `nvcc` executable being on your path or defined in `$CUDACXX`.
+
+  This project uses cmake for building the C/C++ library. CMake will also automatically build and install nvGraph library (`$CUGRAPH_HOME/cpp/nvgraph`) which may take a few minutes. To configure cmake, run:
+
+  ```bash
+  # Set the localtion to cuGraph in an environment variable CUGRAPH_HOME 
+  export CUGRAPH_HOME=$(pwd)/cugraph
+  
+  cd $CUGRAPH_HOME
+  cd cpp	      		# enter cpp directory
+  mkdir build   		# create build directory 
+  cd build     		# enter the build directory
+  cmake .. -DCMAKE_INSTALL_PREFIX=$CONDA_PREFIX 
+
+  # now build the code
+  make -j				# "-j" starts multiple threads
+  make install		# install the libraries 
+  ```
+
+The default installation  locations are `$CMAKE_INSTALL_PREFIX/lib` and `$CMAKE_INSTALL_PREFIX/include/cugraph` respectively.
+
+
+
+#### Building and installing the Python package
+
+5. Install the Python package to your Python path:
+
+```bash
+cd $CUGRAPH_HOME
+cd python
+python setup.py install    # install cugraph python bindings
+```
+
+
+
+
+
+#### Run tests
+
+6. Run either the standalone tests or the Python tests with datasets
+  - **C++ stand alone tests** 
+
+    From the build directory : 
+
+    ```bash
+    # Run the cugraph tests
+    cd $CUGRAPH_HOME
+    cd cpp/build
+    gtests/GDFGRAPH_TEST		# this is an executable file
+    ```
+
+  - **Python tests with datasets** 
+
+    ```bash
+    cd $CUGRAPH_HOME
+    cd python
+    pytest  
+    ```
+
+
+Note: This conda installation only applies to Linux and Python versions 3.6/3.7.
+
+
+
+## Documentation
+
+Python API documentation can be generated from [docs](docs) directory.
+
+
+
+## C++ ABI issues
+
+cuGraph builds with C++14 features.  By default, we build cuGraph with the latest ABI (the ABI changed with C++11).  The version of cuDF pointed to in the conda installation above is build with the new ABI.
+
+If you see link errors indicating trouble finding functions that use C++ strings when trying to build cuGraph you may have an ABI incompatibility.
+
+There are a couple of complications that may make this a problem:
+* if you need to link in a library built with the old ABI, you may need to build the entire tool chain from source using the old ABI.
+* if you build cudf from source (for whatever reason), the default behavior for cudf (at least through version 0.5.x) is to build using the old ABI.  You can build with the new ABI, but you need to follow the instructions in CUDF to explicitly turn that on.
+
+If you must build cugraph with the old ABI, you can use the following command (instead of the cmake call above):
+
+```bash
+cmake .. -DCMAKE_INSTALL_PREFIX=$CONDA_PREFIX -DCMAKE_CXX11_ABI=OFF
+```
+
+
+
+### (OPTIONAL) Set environment variable on activation
+
+It is possible to configure the conda environment to set environmental variables on activation. Providing instructions to set PATH to include the CUDA toolkit bin directory and LD_LIBRARY_PATH to include the CUDA lib64 directory will be helpful.
+
+
+
+```bash
+cd  ~/anaconda3/envs/cugraph_dev
+
+mkdir -p ./etc/conda/activate.d
+mkdir -p ./etc/conda/deactivate.d
+touch ./etc/conda/activate.d/env_vars.sh
+touch ./etc/conda/deactivate.d/env_vars.sh
+```
+
+
+
+Next the env_vars.sh file needs to be edited
+
+```bash
+vi ./etc/conda/activate.d/env_vars.sh
+
+#!/bin/bash
+export PATH=/usr/local/cuda-10.0/bin:$PATH # or cuda-9.2 if using CUDA 9.2
+export LD_LIBRARY_PATH=/usr/local/cuda-10.0/lib64:$LD_LIBRARY_PATH # or cuda-9.2 if using CUDA 9.2
+```
+
+
+
+```
+vi ./etc/conda/deactivate.d/env_vars.sh
+
+#!/bin/bash
+unset PATH
+unset LD_LIBRARY_PATH
+```
+
+
+
+## nvGraph
+
+The nvGraph library is now open source and part of cuGraph. It can be build as a stand alone by following nvgraph's [readme](cpp/nvgraph/). 
+
+
+------
+
+
+
+## <div align="left"><img src="img/rapids_logo.png" width="265px"/></div> Open GPU Data Science
+
+The RAPIDS suite of open source software libraries aim to enable execution of end-to-end data science and analytics pipelines entirely on GPUs. It relies on NVIDIA® CUDA® primitives for low-level compute optimization, but exposing that GPU parallelism and high-bandwidth memory speed through user-friendly Python interfaces.
+
+<p align="center"><img src="img/rapids_arrow.png" width="80%"/></p>
+
+### Apache Arrow on GPU
+
 The GPU version of [Apache Arrow](https://arrow.apache.org/) is a common API that enables efficient interchange of tabular data between processes running on the GPU. End-to-end computation on the GPU avoids unnecessary copying and converting of data off the GPU, reducing compute time and cost for high-performance analytics common in artificial intelligence workloads. As the name implies, cuDF uses the Apache Arrow columnar data format on the GPU. Currently, a subset of the features in Apache Arrow are supported.