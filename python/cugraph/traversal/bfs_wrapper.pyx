# Copyright (c) 2019-2020, NVIDIA CORPORATION.
# Licensed under the Apache License, Version 2.0 (the "License");
# you may not use this file except in compliance with the License.
# You may obtain a copy of the License at
#
#     http://www.apache.org/licenses/LICENSE-2.0
#
# Unless required by applicable law or agreed to in writing, software
# distributed under the License is distributed on an "AS IS" BASIS,
# WITHOUT WARRANTIES OR CONDITIONS OF ANY KIND, either express or implied.
# See the License for the specific language governing permissions and
# limitations under the License.

# cython: profile=False
# distutils: language = c++
# cython: embedsignature = True
# cython: language_level = 3

cimport cugraph.traversal.bfs as c_bfs
from cugraph.structure.graph_new cimport *
from cugraph.structure import graph_wrapper
from cugraph.utilities.column_utils cimport *
from cugraph.utilities.unrenumber import unrenumber
from libcpp cimport bool
from libc.stdint cimport uintptr_t
from libc.stdlib cimport calloc, malloc, free
from libc.float cimport FLT_MAX_EXP

import cudf
import rmm
import numpy as np

# TODO(xcadet): Add a parameter for BC specific path
def bfs(input_graph, start, directed=True,
        return_sp_counter=False):
    """
    Call bfs
    """
    # Step 1: Declare the different varibales
    cdef GraphCSRView[int, int, float]  graph_float     # For weighted float graph (SSSP) and Unweighted (BFS)
    cdef GraphCSRView[int, int, double] graph_double    # For weighted double graph (SSSP)

    # Pointers required for CSR Graph
    cdef uintptr_t c_offsets_ptr        = <uintptr_t> NULL # Pointer to the CSR offsets
    cdef uintptr_t c_indices_ptr        = <uintptr_t> NULL # Pointer to the CSR indices

    # Pointers for SSSP / BFS
    cdef uintptr_t c_identifier_ptr     = <uintptr_t> NULL # Pointer to the DataFrame 'vertex' Series
    cdef uintptr_t c_distance_ptr       = <uintptr_t> NULL # Pointer to the DataFrame 'distance' Series
    cdef uintptr_t c_predecessor_ptr    = <uintptr_t> NULL # Pointer to the DataFrame 'predecessor' Series
    cdef uintptr_t c_sp_counter_ptr     = <uintptr_t> NULL # Pointer to the DataFrame 'sp_counter' Series

    # Step 2: Verifiy input_graph has the expected format
    if input_graph.adjlist is None:
        input_graph.view_adj_list()

    # Step 3: Extract CSR offsets, indices, weights are not expected
    #         - offsets: int (signed, 32-bit)
    #         - indices: int (signed, 32-bit)
    [offsets, indices] = graph_wrapper.datatype_cast([input_graph.adjlist.offsets, input_graph.adjlist.indices], [np.int32])
    c_offsets_ptr = offsets.__cuda_array_interface__['data'][0]
    c_indices_ptr = indices.__cuda_array_interface__['data'][0]

    # Step 4: Setup number of vertices and edges
    num_verts = input_graph.number_of_vertices()
    num_edges = len(indices)

    # Step 5: Handle the case the graph has been renumbered
    #         The source given as input has to be renumbered
    if input_graph.renumbered is True:
        start = input_graph.edgelist.renumber_map[input_graph.edgelist.renumber_map == start].index[0]
    if not 0 <= start < num_verts:
        raise ValueError("Starting vertex should be between 0 to number of vertices")

    # Step 6: Generate the cudf.DataFrame result
    #         Current implementation expects int (signed 32-bit) for distance
    df = cudf.DataFrame()
    df['vertex'] = cudf.Series(np.zeros(num_verts, dtype=np.int32))
    df['distance'] = cudf.Series(np.zeros(num_verts, dtype=np.int32))
    df['predecessor'] = cudf.Series(np.zeros(num_verts, dtype=np.int32))
    if (return_sp_counter):
        df['sp_counter'] = cudf.Series(np.zeros(num_verts, dtype=np.double))

    # Step 7: Associate <uintptr_t> to cudf Series
    c_identifier_ptr = df['vertex'].__cuda_array_interface__['data'][0]
    c_distance_ptr = df['distance'].__cuda_array_interface__['data'][0]
    c_predecessor_ptr = df['predecessor'].__cuda_array_interface__['data'][0]
    if return_sp_counter:
        c_sp_counter_ptr = df['sp_counter'].__cuda_array_interface__['data'][0]

    # Step 8: Proceed to BFS
    # TODO: [int, int, float] or may add an explicit [int, int, int] in graph.cu?
<<<<<<< HEAD
    # TODO(xcadet): Maybe we  graph_double should be added also
    graph_float = GraphCSR[int, int, float](<int*> c_offsets_ptr,
=======
    graph_float = GraphCSRView[int, int, float](<int*> c_offsets_ptr,
>>>>>>> 083ffea7
                                            <int*> c_indices_ptr,
                                            <float*> NULL,
                                            num_verts,
                                            num_edges)
    graph_float.get_vertex_identifiers(<int*> c_identifier_ptr)
    # Different pathing wether shortest_path_counting is required or not
    c_bfs.bfs[int, int, float](graph_float,
                               <int*> c_distance_ptr,
                               <int*> c_predecessor_ptr,
                               <double*> c_sp_counter_ptr,
                               <int> start,
                               directed)
    #FIXME: Update with multicolumn renumbering
    # Step 9: Unrenumber before return
    #         It is only required to renumber vertex and predecessors
    if input_graph.renumbered:
        if isinstance(input_graph.edgelist.renumber_map, cudf.DataFrame): # Multicolumn renumbering
            n_cols = len(input_graph.edgelist.renumber_map.columns) - 1
            unrenumbered_df_ = df.merge(input_graph.edgelist.renumber_map, left_on='vertex', right_on='id', how='left').drop(['id', 'vertex'])
            unrenumbered_df = unrenumbered_df_.merge(input_graph.edgelist.renumber_map, left_on='predecessor', right_on='id', how='left').drop(['id', 'predecessor'])
            unrenumbered_df.columns = ['distance'] + ['vertex_' + str(i) for i in range(n_cols)] + ['predecessor_' + str(i) for i in range(n_cols)]
            cols = unrenumbered_df.columns.to_list()
            df = unrenumbered_df[cols[1:n_cols + 1] + [cols[0]] + cols[n_cols:]]
        else: # Simple renumbering
            df = unrenumber(input_graph.edgelist.renumber_map, df, 'vertex')
            df['predecessor'][df['predecessor'] > -1] = input_graph.edgelist.renumber_map[df['predecessor'][df['predecessor'] > -1]]
    return df<|MERGE_RESOLUTION|>--- conflicted
+++ resolved
@@ -90,12 +90,7 @@
 
     # Step 8: Proceed to BFS
     # TODO: [int, int, float] or may add an explicit [int, int, int] in graph.cu?
-<<<<<<< HEAD
-    # TODO(xcadet): Maybe we  graph_double should be added also
-    graph_float = GraphCSR[int, int, float](<int*> c_offsets_ptr,
-=======
     graph_float = GraphCSRView[int, int, float](<int*> c_offsets_ptr,
->>>>>>> 083ffea7
                                             <int*> c_indices_ptr,
                                             <float*> NULL,
                                             num_verts,
