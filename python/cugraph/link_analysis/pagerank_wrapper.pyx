# Copyright (c) 2019, NVIDIA CORPORATION.
# Licensed under the Apache License, Version 2.0 (the "License");
# you may not use this file except in compliance with the License.
# You may obtain a copy of the License at
#
#     http://www.apache.org/licenses/LICENSE-2.0
#
# Unless required by applicable law or agreed to in writing, software
# distributed under the License is distributed on an "AS IS" BASIS,
# WITHOUT WARRANTIES OR CONDITIONS OF ANY KIND, either express or implied.
# See the License for the specific language governing permissions and
# limitations under the License.

# cython: profile=False
# distutils: language = c++
# cython: embedsignature = True
# cython: language_level = 3

#cimport cugraph.link_analysis.pagerank as c_pagerank
from cugraph.link_analysis.pagerank cimport pagerank as c_pagerank
from cugraph.structure.graph_new cimport *
from cugraph.utilities.column_utils cimport *
from cugraph.utilities.unrenumber import unrenumber
from libcpp cimport bool
from libc.stdint cimport uintptr_t
from libc.stdlib cimport calloc, malloc, free
from cugraph.structure import graph_wrapper
import cudf
import cudf._lib as libcudf
import rmm
import numpy as np
import numpy.ctypeslib as ctypeslib


def pagerank(input_graph, alpha=0.85, personalization=None, max_iter=100, tol=1.0e-5, nstart=None):
    """
    Call pagerank
    """

    if not input_graph.transposedadjlist:
        input_graph.view_transposed_adj_list()

    num_verts = input_graph.number_of_vertices()
    num_edges = input_graph.number_of_edges()

    df = cudf.DataFrame()
    df['vertex'] = cudf.Series(np.zeros(num_verts, dtype=np.int32))
    df['pagerank'] = cudf.Series(np.zeros(num_verts, dtype=np.float32))

    cdef bool has_guess = <bool> 0
    if nstart is not None:
        if len(nstart) != num_verts:
            raise ValueError('nstart must have initial guess for all vertices')
        if input_graph.renumbered is True:
            renumber_df = cudf.DataFrame()
            renumber_df['map'] = input_graph.edgelist.renumber_map
            renumber_df['id'] = input_graph.edgelist.renumber_map.index.astype(np.int32)
            guess = nstart.merge(renumber_df, left_on='vertex', right_on='map', how='left').drop('map')
            df['pagerank'][guess['id']] = guess['values']
        else:
            df['pagerank'][nstart['vertex']] = nstart['values']
        has_guess = <bool> 1

<<<<<<< HEAD
    cdef uintptr_t c_identifier = get_column_data_ptr(df['vertex']._column)
    cdef uintptr_t c_pagerank_val = get_column_data_ptr(df['pagerank']._column)
=======
    #TODO FIX ME when graph class is upgraded to remove gdf_column
    cdef gdf_column c_identifier = get_gdf_column_view(df['vertex'])

    #cdef uintptr_t c_pagerank_val = get_column_data_ptr(df['pagerank']._column)
    cdef uintptr_t c_pagerank_val = df['pagerank'].__cuda_array_interface__['data'][0];
    
>>>>>>> a39c9963
    cdef uintptr_t c_pers_vtx = <uintptr_t>NULL
    cdef uintptr_t c_pers_val = <uintptr_t>NULL
    cdef sz = 0

    cdef uintptr_t offsets = get_column_data_ptr(input_graph.transposedadjlist.offsets._column)
    cdef uintptr_t indices = get_column_data_ptr(input_graph.transposedadjlist.indices._column)
    cdef uintptr_t weights = <uintptr_t>NULL

    if input_graph.transposedadjlist.weights:
        weights = get_column_data_ptr(input_graph.transposedadjlist.weights._column)

    cdef GraphCSC[int,float] graph_float
    cdef GraphCSC[int,double] graph_double
    
    if personalization is not None:
        sz = personalization['vertex'].shape[0]
        personalization['vertex'] = personalization['vertex'].astype(np.int32)
        personalization['values'] = personalization['values'].astype(df['pagerank'].dtype)
        if input_graph.renumbered is True:
            renumber_df = cudf.DataFrame()
            renumber_df['map'] = input_graph.edgelist.renumber_map
            renumber_df['id'] = input_graph.edgelist.renumber_map.index.astype(np.int32)
            personalization_values = personalization.merge(renumber_df, left_on='vertex', right_on='map', how='left').drop('map')
            #c_pers_vtx = get_column_data_ptr(personalization_values['id']._column)
            c_pers_vtx = personalization_values['id'].__cuda_array_interface__['data'][0]
            #c_pers_val = get_column_data_ptr(personalization_values['values']._column)
            c_pers_val = personalization_values['values'].__cuda_array_interface__['data'][0]
        else:
            #c_pers_vtx = get_column_data_ptr(personalization['vertex']._column)
            c_pers_vtx = personalization['vertex'].__cuda_array_interface__['data'][0]
            #c_pers_val = get_column_data_ptr(personalization['values']._column)
            c_pers_val = personalization['values'].__cuda_array_interface__['data'][0]
    
    if (df['pagerank'].dtype == np.float32): 
        graph_float = GraphCSC[int,float](<int*>offsets, <int*>indices, <float*>weights, num_verts, num_edges)

        c_pagerank[int, float](graph_float, <float*> c_pagerank_val, sz, <int*> c_pers_vtx, <float*> c_pers_val,
                               <float> alpha, <float> tol, <int> max_iter, has_guess)
        graph_float.get_vertex_identifiers(<int*>c_identifier)
    else: 
        graph_double = GraphCSC[int, double](<int*>offsets, <int*>indices, <double*>weights, num_verts, num_edges)
        c_pagerank[int, double](graph_double, <double*> c_pagerank_val, sz, <int*> c_pers_vtx, <double*> c_pers_val,
                            <float> alpha, <float> tol, <int> max_iter, has_guess)
        graph_double.get_vertex_identifiers(<int*>c_identifier)

    if input_graph.renumbered:
        df = unrenumber(input_graph.edgelist.renumber_map, df, 'vertex')

    return df<|MERGE_RESOLUTION|>--- conflicted
+++ resolved
@@ -61,17 +61,9 @@
             df['pagerank'][nstart['vertex']] = nstart['values']
         has_guess = <bool> 1
 
-<<<<<<< HEAD
-    cdef uintptr_t c_identifier = get_column_data_ptr(df['vertex']._column)
-    cdef uintptr_t c_pagerank_val = get_column_data_ptr(df['pagerank']._column)
-=======
-    #TODO FIX ME when graph class is upgraded to remove gdf_column
-    cdef gdf_column c_identifier = get_gdf_column_view(df['vertex'])
+    cdef uintptr_t c_identifier = df['vertex'].__cuda_array_interface__['data'][0];
+    cdef uintptr_t c_pagerank_val = df['pagerank'].__cuda_array_interface__['data'][0];
 
-    #cdef uintptr_t c_pagerank_val = get_column_data_ptr(df['pagerank']._column)
-    cdef uintptr_t c_pagerank_val = df['pagerank'].__cuda_array_interface__['data'][0];
-    
->>>>>>> a39c9963
     cdef uintptr_t c_pers_vtx = <uintptr_t>NULL
     cdef uintptr_t c_pers_val = <uintptr_t>NULL
     cdef sz = 0
